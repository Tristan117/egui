--- conflicted
+++ resolved
@@ -810,11 +810,7 @@
                     }
                 }
             }
-<<<<<<< HEAD
-            current_width += row.rect.width();
-=======
             current_width += row.rect().width();
->>>>>>> cd3ac65c
             widest_width = widest_width.max(current_width);
             if row.ends_with_newline {
                 height += row.height();
@@ -823,8 +819,6 @@
         }
         vec2(widest_width, height)
     }
-<<<<<<< HEAD
-=======
 
     pub(crate) fn round_output_to_gui(&mut self) {
         for placed_row in &mut self.rows {
@@ -911,7 +905,6 @@
 
         merged_galley
     }
->>>>>>> cd3ac65c
 }
 
 impl AsRef<str> for Galley {
