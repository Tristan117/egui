--- conflicted
+++ resolved
@@ -1560,7 +1560,7 @@
                     if win.read().window.as_ref().unwrap().read().is_minimized() == Some(true) {
                         // On Mac, a minimized Window uses up all CPU:
                         // https://github.com/emilk/egui/issues/325
-                        crate::profile_scope!("bg_sleep");
+                        crate::profile_scope!("minimized_sleep");
                         std::thread::sleep(std::time::Duration::from_millis(10));
                     }
                 }
@@ -1579,17 +1579,9 @@
                     },
                 );
 
-<<<<<<< HEAD
                 control_flow
             } else {
                 vec![EventResult::Wait]
-=======
-            if window.is_minimized() == Some(true) {
-                // On Mac, a minimized Window uses up all CPU:
-                // https://github.com/emilk/egui/issues/325
-                crate::profile_scope!("minimized_sleep");
-                std::thread::sleep(std::time::Duration::from_millis(10));
->>>>>>> e8986b1e
             }
         }
 
@@ -2424,7 +2416,6 @@
                     active_viewports_ids.push(id);
                 }
 
-<<<<<<< HEAD
                 egui_winit::process_viewports_commands(
                     viewport_commands,
                     *self.is_focused.read(),
@@ -2435,14 +2426,6 @@
                             .and_then(|w| w.window.clone())
                     },
                 );
-=======
-            if window.is_minimized() == Some(true) {
-                // On Mac, a minimized Window uses up all CPU:
-                // https://github.com/emilk/egui/issues/325
-                crate::profile_scope!("minimized_sleep");
-                std::thread::sleep(std::time::Duration::from_millis(10));
-            }
->>>>>>> e8986b1e
 
                 windows
                     .write()
@@ -2496,7 +2479,7 @@
                 if window.read().is_minimized() == Some(true) {
                     // On Mac, a minimized Window uses up all CPU:
                     // https://github.com/emilk/egui/issues/325
-                    crate::profile_scope!("bg_sleep");
+                    crate::profile_scope!("minimized_sleep");
                     std::thread::sleep(std::time::Duration::from_millis(10));
                 }
 
