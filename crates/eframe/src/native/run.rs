--- conflicted
+++ resolved
@@ -190,7 +190,6 @@
             // Platform-dependent event handlers to workaround a winit bug
             // See: https://github.com/rust-windowing/winit/issues/987
             // See: https://github.com/rust-windowing/winit/issues/1619
-<<<<<<< HEAD
             // #[cfg(target_os = "windows")]
             // winit::event::Event::RedrawEventsCleared => {
             // windows_next_repaint_times.clear();
@@ -201,15 +200,6 @@
             winit::event::Event::RedrawRequested(window_id) => {
                 windows_next_repaint_times.remove(window_id);
                 winit_app.run_ui_and_paint(*window_id)
-=======
-            winit::event::Event::RedrawEventsCleared if cfg!(target_os = "windows") => {
-                next_repaint_time = extremely_far_future();
-                winit_app.run_ui_and_paint()
-            }
-            winit::event::Event::RedrawRequested(_) if !cfg!(target_os = "windows") => {
-                next_repaint_time = extremely_far_future();
-                winit_app.run_ui_and_paint()
->>>>>>> 12b6f2c3
             }
 
             winit::event::Event::UserEvent(UserEvent::RequestRepaint {
@@ -1954,14 +1944,9 @@
             event_loop: &EventLoopWindowTarget<UserEvent>,
             storage: Option<&dyn epi::Storage>,
             title: &str,
-<<<<<<< HEAD
-            native_options: &NativeOptions,
+            native_options: &mut NativeOptions,
         ) -> std::result::Result<(winit::window::Window, ViewportBuilder), winit::error::OsError>
         {
-=======
-            native_options: &mut NativeOptions,
-        ) -> std::result::Result<winit::window::Window, winit::error::OsError> {
->>>>>>> 12b6f2c3
             crate::profile_function!();
 
             let window_settings = epi_integration::load_window_settings(storage);
