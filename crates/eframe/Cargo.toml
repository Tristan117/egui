[package]
name = "eframe"
version.workspace = true
authors = ["Emil Ernerfeldt <emil.ernerfeldt@gmail.com>"]
description = "egui framework - write GUI apps that compiles to web and/or natively"
edition.workspace = true
rust-version.workspace = true
homepage = "https://github.com/emilk/egui/tree/main/crates/eframe"
license.workspace = true
readme = "README.md"
repository = "https://github.com/emilk/egui/tree/main/crates/eframe"
categories = ["gui", "game-development"]
keywords = ["egui", "gui", "gamedev"]
include = ["../LICENSE-APACHE", "../LICENSE-MIT", "**/*.rs", "Cargo.toml", "data/icon.png"]

[package.metadata.docs.rs]
all-features = true
targets = ["x86_64-unknown-linux-gnu", "wasm32-unknown-unknown"]
rustdoc-args = ["--generate-link-to-definition"]

[lints]
workspace = true

[lib]


[features]
default = [
  "accesskit",
  "default_fonts",
<<<<<<< HEAD
  "wayland",                                      # Required for Linux support (including CI!)
=======
  "glow",
  "wayland", # Required for Linux support (including CI!)
>>>>>>> 92de16a8
  "web_screen_reader",
  "wgpu",
  "winit/default",
  "x11",
  "egui-wgpu?/fragile-send-sync-non-atomic-wasm",
  # Let's enable some backends so that users can use `eframe` out-of-the-box
  # without having to explicitly opt-in to backends
  "egui-wgpu?/default",
]

## Enable platform accessibility API implementations through [AccessKit](https://accesskit.dev/).
accesskit = ["egui/accesskit", "egui-winit/accesskit"]

# Allow crates to choose an android-activity backend via Winit
# - It's important that most applications should not have to depend on android-activity directly, and can
#   rely on Winit to pull in a suitable version (unlike most Rust crates, any version conflicts won't link)
# - It's also important that we don't impose an android-activity backend by taking this choice away from applications.

## Enable the `game-activity` backend via `egui-winit` on Android
android-game-activity = ["egui-winit/android-game-activity"]
## Enable the `native-activity` backend via `egui-winit` on Android
android-native-activity = ["egui-winit/android-native-activity"]

## If set, egui will use `include_bytes!` to bundle some fonts.
## If you plan on specifying your own fonts you may disable this feature.
default_fonts = ["egui/default_fonts"]

## Enable [`glow`](https://github.com/grovesNL/glow) for painting, via [`egui_glow`](https://github.com/emilk/egui/tree/main/crates/egui_glow).
##
## There is generally no need to enable both the `wgpu` and `glow` features,
## but if you do you can pick the renderer to use with [`NativeOptions::renderer`]
## and `WebOptions::renderer`.
glow = ["dep:egui_glow", "dep:glow", "dep:glutin-winit", "dep:glutin"]

## Enable saving app state to disk.
persistence = ["dep:home", "egui-winit/serde", "egui/persistence", "ron", "serde"]

## Enables wayland support and fixes clipboard issue.
##
## If you are compiling for Linux (or want to test on a CI system using Linux), you should enable this feature.
wayland = [
  "egui-winit/wayland",
  "egui-wgpu?/wayland",
  "egui_glow?/wayland",
  "glutin?/wayland",
  "glutin-winit?/wayland",
]

## Enable screen reader support (requires `ctx.options_mut(|o| o.screen_reader = true);`) on web.
##
## For other platforms, use the `accesskit` feature instead.
web_screen_reader = ["web-sys/SpeechSynthesis", "web-sys/SpeechSynthesisUtterance"]

## Enable [`wgpu`](https://docs.rs/wgpu) for painting (via [`egui-wgpu`](https://github.com/emilk/egui/tree/main/crates/egui-wgpu)).
##
## There is generally no need to enable both the `wgpu` and `glow` features,
## but if you do you can pick the renderer to use with [`NativeOptions::renderer`]
## and `WebOptions::renderer`.
##
## Switching from `wgpu (the default)` to `glow` can significantly reduce your binary size
## (including the .wasm of a web app).
## See <https://github.com/emilk/egui/issues/5889> for more details.
##
## By default, only WebGPU is enabled on web.
## If you want to enable WebGL, you need to turn on the `webgl` feature of crate `wgpu`:
##
## ```toml
## wgpu = { version = "*", features = ["webgpu", "webgl"] }
## ```
##
## By default, eframe will prefer WebGPU over WebGL, but
## you can configure this at run-time with [`NativeOptions::wgpu_options`].
wgpu = ["dep:wgpu", "dep:egui-wgpu", "dep:pollster"]

## Enables compiling for x11.
x11 = [
  "egui-winit/x11",
  "egui-wgpu?/x11",
  "egui_glow?/x11",
  "glutin?/x11",
  "glutin?/glx",
  "glutin-winit?/x11",
  "glutin-winit?/glx",
]

## If set, eframe will look for the env-var `EFRAME_SCREENSHOT_TO` and write a screenshot to that location, and then quit.
## This is used to generate images for examples.
__screenshot = []

[dependencies]
egui = { workspace = true, default-features = false, features = ["bytemuck"] }

ahash.workspace = true
document-features.workspace = true
log.workspace = true
parking_lot.workspace = true
profiling.workspace = true
raw-window-handle.workspace = true
static_assertions.workspace = true
web-time.workspace = true

# Optional dependencies

egui_glow = { workspace = true, optional = true, default-features = false }
glow = { workspace = true, optional = true }
ron = { workspace = true, optional = true, features = ["integer128"] }
serde = { workspace = true, optional = true }

# -------------------------------------------
# native:
[target.'cfg(not(target_arch = "wasm32"))'.dependencies]
egui-winit = { workspace = true, default-features = false, features = ["clipboard", "links"] }
image = { workspace = true, features = ["png"] } # Needed for app icon
winit = { workspace = true, default-features = false, features = ["rwh_06"] }

# optional native:
egui-wgpu = { workspace = true, optional = true, features = [
  "winit",
] } # if wgpu is used, use it with winit
pollster = { workspace = true, optional = true } # needed for wgpu

glutin = { workspace = true, optional = true, default-features = false, features = ["egl", "wgl"] }
glutin-winit = { workspace = true, optional = true, default-features = false, features = [
  "egl",
  "wgl",
] }
home = { workspace = true, optional = true }
wgpu = { workspace = true, optional = true }

# mac:
[target.'cfg(any(target_os = "macos"))'.dependencies]
objc2.workspace = true
objc2-foundation = { workspace = true, default-features = false, features = [
  "std",
  "block2",
  "NSData",
  "NSString",
] }
objc2-app-kit = { workspace = true, default-features = false, features = [
  "std",
  "NSApplication",
  "NSImage",
  "NSMenu",
  "NSMenuItem",
  "NSResponder",
] }

# windows:
[target.'cfg(any(target_os = "windows"))'.dependencies]
windows-sys = { workspace = true, features = [
  "Win32_Foundation",
  "Win32_System_Com",
  "Win32_UI_Input_KeyboardAndMouse",
  "Win32_UI_Shell",
  "Win32_UI_WindowsAndMessaging",
] }

# -------------------------------------------
# web:
[target.'cfg(target_arch = "wasm32")'.dependencies]
bytemuck.workspace = true
image = { workspace = true, features = ["png"] } # For copying images
js-sys.workspace = true
percent-encoding.workspace = true
wasm-bindgen.workspace = true
wasm-bindgen-futures.workspace = true
web-sys = { workspace = true, features = [
  "AddEventListenerOptions",
  "BinaryType",
  "Blob",
  "BlobPropertyBag",
  "Clipboard",
  "ClipboardEvent",
  "ClipboardItem",
  "CompositionEvent",
  "console",
  "CssStyleDeclaration",
  "DataTransfer",
  "DataTransferItem",
  "DataTransferItemList",
  "Document",
  "DomRect",
  "DragEvent",
  "Element",
  "Event",
  "EventListener",
  "EventTarget",
  "ExtSRgb",
  "File",
  "FileList",
  "FocusEvent",
  "HtmlCanvasElement",
  "HtmlElement",
  "HtmlInputElement",
  "InputEvent",
  "KeyboardEvent",
  "Location",
  "MediaQueryList",
  "MediaQueryListEvent",
  "MouseEvent",
  "Navigator",
  "Node",
  "NodeList",
  "Performance",
  "ResizeObserver",
  "ResizeObserverBoxOptions",
  "ResizeObserverEntry",
  "ResizeObserverOptions",
  "ResizeObserverSize",
  "ShadowRoot",
  "Storage",
  "Touch",
  "TouchEvent",
  "PointerEvent",
  "TouchList",
  "WebGl2RenderingContext",
  "WebglDebugRendererInfo",
  "WebGlRenderingContext",
  "WheelEvent",
  "Window",
] }

# optional web:
egui-wgpu = { workspace = true, optional = true } # if wgpu is used, use it without (!) winit
wgpu = { workspace = true, optional = true }

# Native dev dependencies for testing
[target.'cfg(not(target_arch = "wasm32"))'.dev-dependencies]
directories.workspace = true<|MERGE_RESOLUTION|>--- conflicted
+++ resolved
@@ -28,12 +28,7 @@
 default = [
   "accesskit",
   "default_fonts",
-<<<<<<< HEAD
-  "wayland",                                      # Required for Linux support (including CI!)
-=======
-  "glow",
   "wayland", # Required for Linux support (including CI!)
->>>>>>> 92de16a8
   "web_screen_reader",
   "wgpu",
   "winit/default",
