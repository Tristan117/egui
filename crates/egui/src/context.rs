// #![warn(missing_docs)]
use std::sync::Arc;

use crate::{
    animation_manager::AnimationManager, data::output::PlatformOutput, frame_state::FrameState,
    input_state::*, layers::GraphicLayers, memory::Options, os::OperatingSystem,
    output::FullOutput, util::IdTypeMap, TextureHandle, ViewportCommand, *,
};
use ahash::HashMap;
use epaint::{mutex::*, stats::*, text::Fonts, TessellationOptions, *};

/// Information given to the backend about when it is time to repaint the ui.
///
/// This is given in the callback set by [`Context::set_request_repaint_callback`].
#[derive(Clone, Copy, Debug)]
pub struct RequestRepaintInfo {
    /// Repaint after this duration. If zero, repaint as soon as possible.
    pub after: std::time::Duration,

    /// The current frame number.
    ///
    /// This can be compared to [`Context::frame_nr`] to see if we've already
    /// triggered the painting of the next frame.
    pub current_frame_nr: u64,

    /// This is used to specify what viewport that should be redraw
    pub viewport_id: ViewportId,
}

// ----------------------------------------------------------------------------

struct WrappedTextureManager(Arc<RwLock<epaint::TextureManager>>);

impl Default for WrappedTextureManager {
    fn default() -> Self {
        let mut tex_mngr = epaint::textures::TextureManager::default();

        // Will be filled in later
        let font_id = tex_mngr.alloc(
            "egui_font_texture".into(),
            epaint::FontImage::new([0, 0]).into(),
            Default::default(),
        );
        assert_eq!(font_id, TextureId::default());

        Self(Arc::new(RwLock::new(tex_mngr)))
    }
}

// ----------------------------------------------------------------------------

/// Logic related to repainting the ui.
struct Repaint {
    /// The current frame number.
    ///
    /// Incremented at the end of each frame.
    frame_nr: u64,

    /// The duration backend will poll for new events, before forcing another egui update
    /// even if there's no new events.
    ///
    /// Also used to suppress multiple calls to the repaint callback during the same frame.
    pub repaint_after: HashMap<ViewportId, std::time::Duration>,

    /// While positive, keep requesting repaints. Decrement at the end of each frame.
    repaint_requests: HashMap<ViewportId, u32>,
    request_repaint_callback: Option<Box<dyn Fn(RequestRepaintInfo) + Send + Sync>>,

    requested_repaint_last_frame: bool,
}

impl Default for Repaint {
    fn default() -> Self {
        let mut repaint_after = HashMap::default();
        repaint_after.insert(ViewportId::MAIN, std::time::Duration::from_millis(100));
        let mut repaint_requests = HashMap::default();
        repaint_requests.insert(ViewportId::MAIN, 1);
        Self {
            frame_nr: 0,
            repaint_after,
            // Start with painting an extra frame to compensate for some widgets
            // that take two frames before they "settle":
            repaint_requests,
            request_repaint_callback: None,
            requested_repaint_last_frame: false,
        }
    }
}

impl Repaint {
    fn request_repaint(&mut self, viewport_id: ViewportId) {
        self.request_repaint_after(std::time::Duration::ZERO, viewport_id);
    }

    fn request_repaint_after(&mut self, after: std::time::Duration, viewport_id: ViewportId) {
        if after == std::time::Duration::ZERO {
            // Do a few extra frames to let things settle.
            // This is a bit of a hack, and we don't support it for `repaint_after` callbacks yet.
            self.repaint_requests.insert(viewport_id, 2);
        }

        // We only re-call the callback if we get a lower duration,
        // otherwise it's already been covered by the previous callback.
        if after
            < self
                .repaint_after
                .get(&viewport_id)
                .copied()
                .unwrap_or(std::time::Duration::MAX)
        {
            self.repaint_after.insert(viewport_id, after);

            if let Some(callback) = &self.request_repaint_callback {
                let info = RequestRepaintInfo {
                    after,
                    current_frame_nr: self.frame_nr,
                    viewport_id,
                };
                (callback)(info);
            }
        }
    }

    fn start_frame(&mut self, viewport_id: ViewportId) {
        // We are repainting; no need to reschedule a repaint unless the user asks for it again.
        self.repaint_after.remove(&viewport_id);
    }

    // returns how long to wait until repaint
    fn end_frame(
        &mut self,
        viewport_id: ViewportId,
        viewports: &[ViewportId],
    ) -> Vec<(ViewportId, std::time::Duration)> {
        // if repaint_requests is greater than zero. just set the duration to zero for immediate
        // repaint. if there's no repaint requests, then we can use the actual repaint_after instead.
        let repaint_after = if self
            .repaint_requests
            .get(&viewport_id)
            .copied()
            .unwrap_or(0)
            > 0
        {
            if let Some(requests) = self.repaint_requests.get_mut(&viewport_id) {
                *requests -= 1;
            }

            std::time::Duration::ZERO
        } else {
            self.repaint_after
                .get(&viewport_id)
                .copied()
                .unwrap_or(std::time::Duration::MAX)
        };
        self.repaint_after.insert(viewport_id, repaint_after);

        self.requested_repaint_last_frame = repaint_after.is_zero();
        self.frame_nr += 1;

        self.repaint_after.retain(|id, _| viewports.contains(id));
        self.repaint_requests
            .retain(|id, repaints| viewports.contains(id) && *repaints != 0);

        self.repaint_after
            .iter()
            .map(|(id, time)| (*id, *time))
            .collect()
    }
}

// ----------------------------------------------------------------------------

#[derive(Default)]
struct ContextImpl {
    /// `None` until the start of the first frame.
    fonts: Option<Fonts>,
    memory: Memory,
    animation_manager: AnimationManager,
    tex_manager: WrappedTextureManager,

    os: OperatingSystem,

    input: HashMap<ViewportId, InputState>,

    /// State that is collected during a frame and then cleared
    frame_state: HashMap<ViewportId, FrameState>,

    /// Viewport Id, Parent Viewport Id
    frame_stack: Vec<(ViewportId, ViewportId)>,

    // The output of a frame:
    graphics: HashMap<ViewportId, GraphicLayers>,
    output: HashMap<ViewportId, PlatformOutput>,

    paint_stats: PaintStats,

    repaint: Repaint,

    viewports: HashMap<
        Id,
        (
            ViewportBuilder,
            ViewportId,
            ViewportId,
            bool,
            Option<Arc<Box<ViewportRender>>>,
        ),
    >,
    viewport_commands: Vec<(ViewportId, ViewportCommand)>,

    render_sync: Option<
        Arc<
            Box<
                dyn for<'a> Fn(
                        ViewportBuilder,
                        ViewportId,
                        ViewportId,
                        Box<dyn FnOnce(&Context) + 'a>,
                    ) + Send
                    + Sync,
            >,
        >,
    >,

    viewport_counter: u64,
    is_desktop: bool,
    force_embedding: bool,

    /// Written to during the frame.
    layer_rects_this_frame: ahash::HashMap<LayerId, Vec<(Id, Rect)>>,
    layer_rects_this_viewports: HashMap<ViewportId, HashMap<LayerId, Vec<(Id, Rect)>>>,

    /// Read
    layer_rects_prev_frame: ahash::HashMap<LayerId, Vec<(Id, Rect)>>,
    layer_rects_prev_viewports: HashMap<ViewportId, HashMap<LayerId, Vec<(Id, Rect)>>>,

    #[cfg(feature = "accesskit")]
    is_accesskit_enabled: bool,
    #[cfg(feature = "accesskit")]
    accesskit_node_classes: accesskit::NodeClassSet,
}

impl ContextImpl {
    fn begin_frame_mut(
        &mut self,
        mut new_raw_input: RawInput,
        viewport_id: ViewportId,
        parent_viewport_id: ViewportId,
    ) {
        // This is used to pause the last frame
        if !self.frame_stack.is_empty() {
            let viewport_id = self.get_viewport_id();

            self.memory.pause_frame(viewport_id);
            self.layer_rects_this_viewports.insert(
                viewport_id,
                std::mem::take(&mut self.layer_rects_this_frame),
            );
            self.layer_rects_prev_viewports.insert(
                viewport_id,
                std::mem::take(&mut self.layer_rects_prev_frame),
            );
        }

        self.frame_stack.push((viewport_id, parent_viewport_id));
        self.output.entry(self.get_viewport_id()).or_default();
        self.repaint.start_frame(self.get_viewport_id());

        if let Some(new_pixels_per_point) = self.memory.new_pixels_per_point {
            if self
                .memory
                .new_pixels_per_viewport
                .get(&viewport_id)
                .map_or(true, |pixels| *pixels != new_pixels_per_point)
            {
                new_raw_input.pixels_per_point = Some(new_pixels_per_point);
                self.memory
                    .new_pixels_per_viewport
                    .insert(viewport_id, new_pixels_per_point);

                let input = self.input.entry(viewport_id).or_default();
                // This is a bit hacky, but is required to avoid jitter:
                let ratio = input.pixels_per_point / new_pixels_per_point;
                let mut rect = input.screen_rect;
                rect.min = (ratio * rect.min.to_vec2()).to_pos2();
                rect.max = (ratio * rect.max.to_vec2()).to_pos2();
                new_raw_input.screen_rect = Some(rect);
            }
        }

        self.layer_rects_prev_frame = self
            .layer_rects_prev_viewports
            .remove(&viewport_id)
            .unwrap_or_default();

        self.memory.begin_frame(
            self.input.get(&viewport_id).unwrap_or(&Default::default()),
            &new_raw_input,
            viewport_id,
        );

        let input = self
            .input
            .remove(&viewport_id)
            .unwrap_or_default()
            .begin_frame(new_raw_input, self.repaint.requested_repaint_last_frame);
        self.input.insert(viewport_id, input);

        self.frame_state
            .entry(viewport_id)
            .or_default()
            .begin_frame(self.input.get(&viewport_id).unwrap());

        self.update_fonts_mut();

        // Ensure we register the background area so panels and background ui can catch clicks:
        let input = self.input.get(&viewport_id).unwrap();
        let screen_rect = input.screen_rect();
        self.memory.areas.set_state(
            LayerId::background(),
            containers::area::State {
                pivot_pos: screen_rect.left_top(),
                pivot: Align2::LEFT_TOP,
                size: screen_rect.size(),
                interactable: true,
            },
        );

        #[cfg(feature = "accesskit")]
        if self.is_accesskit_enabled {
            crate::profile_scope!("accesskit");
            use crate::frame_state::AccessKitFrameState;
            let id = crate::accesskit_root_id();
            let mut builder = accesskit::NodeBuilder::new(accesskit::Role::Window);
            builder.set_transform(accesskit::Affine::scale(input.pixels_per_point().into()));
            let mut node_builders = IdMap::default();
            node_builders.insert(id, builder);
            self.frame_state
                .entry(self.get_viewport_id())
                .or_default()
                .accesskit_state = Some(AccessKitFrameState {
                node_builders,
                parent_stack: vec![id],
            });
        }
    }

    /// Load fonts unless already loaded.
    fn update_fonts_mut(&mut self) {
<<<<<<< HEAD
        let input = self.input.entry(self.get_viewport_id()).or_default();
        let pixels_per_point = input.pixels_per_point();
        let max_texture_side = input.max_texture_side;
=======
        crate::profile_function!();

        let pixels_per_point = self.input.pixels_per_point();
        let max_texture_side = self.input.max_texture_side;
>>>>>>> 9e86bb8d

        if let Some(font_definitions) = self.memory.new_font_definitions.take() {
            crate::profile_scope!("Fonts::new");
            let fonts = Fonts::new(pixels_per_point, max_texture_side, font_definitions);
            self.fonts = Some(fonts);
        }

        let fonts = self.fonts.get_or_insert_with(|| {
            let font_definitions = FontDefinitions::default();
            crate::profile_scope!("Fonts::new");
            Fonts::new(pixels_per_point, max_texture_side, font_definitions)
        });

        {
            crate::profile_scope!("Fonts::begin_frame");
            fonts.begin_frame(pixels_per_point, max_texture_side);
        }

        if self.memory.options.preload_font_glyphs {
            crate::profile_scope!("preload_font_glyphs");
            // Preload the most common characters for the most common fonts.
            // This is not very important to do, but may save a few GPU operations.
            for font_id in self.memory.options.style.text_styles.values() {
                fonts.lock().fonts.font(font_id).preload_common_characters();
            }
        }
    }

    #[cfg(feature = "accesskit")]
    fn accesskit_node_builder(&mut self, id: Id) -> &mut accesskit::NodeBuilder {
        let state = self
            .frame_state
            .entry(self.get_viewport_id())
            .or_default()
            .accesskit_state
            .as_mut()
            .unwrap();
        let builders = &mut state.node_builders;
        if let std::collections::hash_map::Entry::Vacant(entry) = builders.entry(id) {
            entry.insert(Default::default());
            let parent_id = state.parent_stack.last().unwrap();
            let parent_builder = builders.get_mut(parent_id).unwrap();
            parent_builder.push_child(id.accesskit_id());
        }
        builders.get_mut(&id).unwrap()
    }
}

impl ContextImpl {
    /// Return the `ViewportId` of the current viewport
    ///
    /// In the case of this viewport is the main viewport will be `ViewportId::MAIN`
    pub(crate) fn get_viewport_id(&self) -> ViewportId {
        self.frame_stack.last().copied().unwrap_or_default().0
    }

    /// Return the `ViewportId` of his parent
    ///
    /// In the case of this viewport is the main viewport will be `ViewportId::MAIN`
    pub(crate) fn get_parent_viewport_id(&self) -> ViewportId {
        self.frame_stack.last().copied().unwrap_or_default().1
    }
}

// ----------------------------------------------------------------------------

/// Your handle to egui.
///
/// This is the first thing you need when working with egui.
/// Contains the [`InputState`], [`Memory`], [`PlatformOutput`], and more.
///
/// [`Context`] is cheap to clone, and any clones refers to the same mutable data
/// ([`Context`] uses refcounting internally).
///
/// ## Locking
/// All methods are marked `&self`; [`Context`] has interior mutability protected by an [`RwLock`].
///
/// To access parts of a `Context` you need to use some of the helper functions that take closures:
///
/// ```
/// # let ctx = egui::Context::default();
/// if ctx.input(|i| i.key_pressed(egui::Key::A)) {
///     ctx.output_mut(|o| o.copied_text = "Hello!".to_string());
/// }
/// ```
///
/// Within such a closure you may NOT recursively lock the same [`Context`], as that can lead to a deadlock.
/// Therefore it is important that any lock of [`Context`] is short-lived.
///
/// These are effectively transactional accesses.
///
/// [`Ui`] has many of the same accessor functions, and the same applies there.
///
/// ## Example:
///
/// ``` no_run
/// # fn handle_platform_output(_: egui::PlatformOutput) {}
/// # fn paint(textures_delta: egui::TexturesDelta, _: Vec<egui::ClippedPrimitive>) {}
/// let mut ctx = egui::Context::default();
///
/// // Game loop:
/// loop {
///     let raw_input = egui::RawInput::default();
///     let full_output = ctx.run(raw_input, egui::ViewportId::MAIN, egui::ViewportId::MAIN, |ctx| {
///         egui::CentralPanel::default().show(&ctx, |ui| {
///             ui.label("Hello world!");
///             if ui.button("Click me").clicked() {
///                 // take some action here
///             }
///         });
///     });
///     handle_platform_output(full_output.platform_output);
///     let clipped_primitives = ctx.tessellate(full_output.shapes); // create triangles to paint
///     paint(full_output.textures_delta, clipped_primitives);
/// }
/// ```
#[derive(Clone)]
pub struct Context(Arc<RwLock<ContextImpl>>);

impl std::fmt::Debug for Context {
    fn fmt(&self, f: &mut std::fmt::Formatter<'_>) -> std::fmt::Result {
        f.debug_struct("Context").finish_non_exhaustive()
    }
}

impl std::cmp::PartialEq for Context {
    fn eq(&self, other: &Context) -> bool {
        Arc::ptr_eq(&self.0, &other.0)
    }
}

impl Default for Context {
    fn default() -> Self {
        let s = Self(Arc::new(RwLock::new(ContextImpl::default())));
        let clone = s.clone();

        s.write(|ctx| {
            ctx.force_embedding = true;
            ctx.render_sync = Some(Arc::new(Box::new(
                move |_builder, _viewport_id, _parent_viewport_id, render| render(&clone),
            )));
        });

        s
    }
}

impl Context {
    // Do read-only (shared access) transaction on Context
    fn read<R>(&self, reader: impl FnOnce(&ContextImpl) -> R) -> R {
        reader(&self.0.read())
    }

    // Do read-write (exclusive access) transaction on Context
    fn write<R>(&self, writer: impl FnOnce(&mut ContextImpl) -> R) -> R {
        writer(&mut self.0.write())
    }

    /// Run the ui code for one frame.
    ///
    /// Put your widgets into a [`SidePanel`], [`TopBottomPanel`], [`CentralPanel`], [`Window`] or [`Area`].
    ///
    /// This will modify the internal reference to point to a new generation of [`Context`].
    /// Any old clones of this [`Context`] will refer to the old [`Context`], which will not get new input.
    ///
    /// You can alternatively run [`Self::begin_frame`] and [`Context::end_frame`].
    ///
    /// ```
    /// // One egui context that you keep reusing:
    /// let mut ctx = egui::Context::default();
    ///
    /// // Each frame:
    /// let input = egui::RawInput::default();
    /// let full_output = ctx.run(input, egui::ViewportId::MAIN, egui::ViewportId::MAIN, |ctx| {
    ///     egui::CentralPanel::default().show(&ctx, |ui| {
    ///         ui.label("Hello egui!");
    ///     });
    /// });
    /// // handle full_output
    /// ```
    #[must_use]
<<<<<<< HEAD
    pub fn run(
        &self,
        new_input: RawInput,
        viewport_id: ViewportId,
        parent_viewport_id: ViewportId,
        run_ui: impl FnOnce(&Context),
    ) -> FullOutput {
        self.begin_frame(new_input, viewport_id, parent_viewport_id);
=======
    pub fn run(&self, new_input: RawInput, run_ui: impl FnOnce(&Context)) -> FullOutput {
        crate::profile_function!();
        self.begin_frame(new_input);
>>>>>>> 9e86bb8d
        run_ui(self);
        self.end_frame()
    }

    /// An alternative to calling [`Self::run`].
    ///
    /// ```
    /// // One egui context that you keep reusing:
    /// let mut ctx = egui::Context::default();
    ///
    /// // Each frame:
    /// let input = egui::RawInput::default();
    /// ctx.begin_frame(input, egui::ViewportId::MAIN, egui::ViewportId::MAIN);
    ///
    /// egui::CentralPanel::default().show(&ctx, |ui| {
    ///     ui.label("Hello egui!");
    /// });
    ///
    /// let full_output = ctx.end_frame();
    /// // handle full_output
    /// ```
<<<<<<< HEAD
    pub fn begin_frame(
        &self,
        new_input: RawInput,
        viewport_id: ViewportId,
        parent_viewport_id: ViewportId,
    ) {
        self.write(|ctx| ctx.begin_frame_mut(new_input, viewport_id, parent_viewport_id));
    }

    pub fn new(desktop: bool) -> Context {
        let context = Context::default();
        context.write(|ctx| {
            ctx.is_desktop = desktop;
            ctx.force_embedding = !desktop;
        });
        context
=======
    pub fn begin_frame(&self, new_input: RawInput) {
        crate::profile_function!();
        self.write(|ctx| ctx.begin_frame_mut(new_input));
>>>>>>> 9e86bb8d
    }
}

/// ## Borrows parts of [`Context`]
/// These functions all lock the [`Context`].
/// Please see the documentation of [`Context`] for how locking works!
impl Context {
    /// Read-only access to [`InputState`].
    ///
    /// Note that this locks the [`Context`].
    ///
    /// ```
    /// # let mut ctx = egui::Context::default();
    /// ctx.input(|i| {
    ///     // ⚠️ Using `ctx` (even from other `Arc` reference) again here will lead to a dead-lock!
    /// });
    ///
    /// if let Some(pos) = ctx.input(|i| i.pointer.hover_pos()) {
    ///     // This is fine!
    /// }
    /// ```
    #[inline]
    pub fn input<R>(&self, reader: impl FnOnce(&InputState) -> R) -> R {
        self.read(move |ctx| {
            reader(
                ctx.input
                    .get(&ctx.get_viewport_id())
                    .unwrap_or(&Default::default()),
            )
        })
    }

    /// This will create a `InputState::default()` if there is no input state for that viewport
    #[inline]
    pub fn input_for<R>(&self, id: ViewportId, reader: impl FnOnce(&InputState) -> R) -> R {
        self.read(move |ctx| reader(ctx.input.get(&id).unwrap_or(&Default::default())))
    }

    /// Read-write access to [`InputState`].
    #[inline]
    pub fn input_mut<R>(&self, writer: impl FnOnce(&mut InputState) -> R) -> R {
        self.write(move |ctx| writer(ctx.input.entry(ctx.get_viewport_id()).or_default()))
    }

    /// This will create a `InputState::default()` if there is no input state for that viewport
    #[inline]
    pub fn input_mut_for<R>(&self, id: ViewportId, writer: impl FnOnce(&mut InputState) -> R) -> R {
        self.write(move |ctx| writer(ctx.input.entry(id).or_default()))
    }

    /// Read-only access to [`Memory`].
    #[inline]
    pub fn memory<R>(&self, reader: impl FnOnce(&Memory) -> R) -> R {
        self.read(move |ctx| reader(&ctx.memory))
    }

    /// Read-write access to [`Memory`].
    #[inline]
    pub fn memory_mut<R>(&self, writer: impl FnOnce(&mut Memory) -> R) -> R {
        self.write(move |ctx| writer(&mut ctx.memory))
    }

    /// Read-only access to [`IdTypeMap`], which stores superficial widget state.
    #[inline]
    pub fn data<R>(&self, reader: impl FnOnce(&IdTypeMap) -> R) -> R {
        self.read(move |ctx| reader(&ctx.memory.data))
    }

    /// Read-write access to [`IdTypeMap`], which stores superficial widget state.
    #[inline]
    pub fn data_mut<R>(&self, writer: impl FnOnce(&mut IdTypeMap) -> R) -> R {
        self.write(move |ctx| writer(&mut ctx.memory.data))
    }

    /// Read-write access to [`GraphicLayers`], where painted [`crate::Shape`]s are written to.
    #[inline]
    pub(crate) fn graphics_mut<R>(&self, writer: impl FnOnce(&mut GraphicLayers) -> R) -> R {
        self.write(move |ctx| writer(ctx.graphics.entry(ctx.get_viewport_id()).or_default()))
    }

    /// Read-only access to [`PlatformOutput`].
    ///
    /// This is what egui outputs each frame.
    ///
    /// ```
    /// # let mut ctx = egui::Context::default();
    /// ctx.output_mut(|o| o.cursor_icon = egui::CursorIcon::Progress);
    /// ```
    #[inline]
    pub fn output<R>(&self, reader: impl FnOnce(&PlatformOutput) -> R) -> R {
        self.read(move |ctx| {
            reader(
                ctx.output
                    .get(&ctx.get_viewport_id())
                    .unwrap_or(&Default::default()),
            )
        })
    }

    /// Read-write access to [`PlatformOutput`].
    #[inline]
    pub fn output_mut<R>(&self, writer: impl FnOnce(&mut PlatformOutput) -> R) -> R {
        self.write(move |ctx| writer(ctx.output.entry(ctx.get_viewport_id()).or_default()))
    }

    /// Read-only access to [`FrameState`].
    #[inline]
    pub(crate) fn frame_state<R>(&self, reader: impl FnOnce(&FrameState) -> R) -> R {
        self.read(move |ctx| reader(ctx.frame_state.get(&ctx.get_viewport_id()).unwrap()))
    }

    /// Read-write access to [`FrameState`].
    #[inline]
    pub(crate) fn frame_state_mut<R>(&self, writer: impl FnOnce(&mut FrameState) -> R) -> R {
        self.write(move |ctx| writer(ctx.frame_state.entry(ctx.get_viewport_id()).or_default()))
    }

    /// Read-only access to [`Fonts`].
    ///
    /// Not valid until first call to [`Context::run()`].
    /// That's because since we don't know the proper `pixels_per_point` until then.
    #[inline]
    pub fn fonts<R>(&self, reader: impl FnOnce(&Fonts) -> R) -> R {
        self.read(move |ctx| {
            reader(
                ctx.fonts
                    .as_ref()
                    .expect("No fonts available until first call to Context::run()"),
            )
        })
    }

    /// Read-write access to [`Fonts`].
    #[inline]
    pub fn fonts_mut<R>(&self, writer: impl FnOnce(&mut Option<Fonts>) -> R) -> R {
        self.write(move |ctx| writer(&mut ctx.fonts))
    }

    /// Read-only access to [`Options`].
    #[inline]
    pub fn options<R>(&self, reader: impl FnOnce(&Options) -> R) -> R {
        self.read(move |ctx| reader(&ctx.memory.options))
    }

    /// Read-write access to [`Options`].
    #[inline]
    pub fn options_mut<R>(&self, writer: impl FnOnce(&mut Options) -> R) -> R {
        self.write(move |ctx| writer(&mut ctx.memory.options))
    }

    /// Read-only access to [`TessellationOptions`].
    #[inline]
    pub fn tessellation_options<R>(&self, reader: impl FnOnce(&TessellationOptions) -> R) -> R {
        self.read(move |ctx| reader(&ctx.memory.options.tessellation_options))
    }

    /// Read-write access to [`TessellationOptions`].
    #[inline]
    pub fn tessellation_options_mut<R>(
        &self,
        writer: impl FnOnce(&mut TessellationOptions) -> R,
    ) -> R {
        self.write(move |ctx| writer(&mut ctx.memory.options.tessellation_options))
    }
}

impl Context {
    // ---------------------------------------------------------------------

    /// If the given [`Id`] has been used previously the same frame at at different position,
    /// then an error will be printed on screen.
    ///
    /// This function is already called for all widgets that do any interaction,
    /// but you can call this from widgets that store state but that does not interact.
    ///
    /// The given [`Rect`] should be approximately where the widget will be.
    /// The most important thing is that [`Rect::min`] is approximately correct,
    /// because that's where the warning will be painted. If you don't know what size to pick, just pick [`Vec2::ZERO`].
    pub fn check_for_id_clash(&self, id: Id, new_rect: Rect, what: &str) {
        let prev_rect = self.frame_state_mut(move |state| state.used_ids.insert(id, new_rect));

        if !self.options(|opt| opt.warn_on_id_clash) {
            return;
        }

        let Some(prev_rect) = prev_rect else { return };

        // it is ok to reuse the same ID for e.g. a frame around a widget,
        // or to check for interaction with the same widget twice:
        if prev_rect.expand(0.1).contains_rect(new_rect)
            || new_rect.expand(0.1).contains_rect(prev_rect)
        {
            return;
        }

        let show_error = |widget_rect: Rect, text: String| {
            let text = format!("🔥 {text}");
            let color = self.style().visuals.error_fg_color;
            let painter = self.debug_painter();
            painter.rect_stroke(widget_rect, 0.0, (1.0, color));

            let below = widget_rect.bottom() + 32.0 < self.input(|i| i.screen_rect.bottom());

            let text_rect = if below {
                painter.debug_text(
                    widget_rect.left_bottom() + vec2(0.0, 2.0),
                    Align2::LEFT_TOP,
                    color,
                    text,
                )
            } else {
                painter.debug_text(
                    widget_rect.left_top() - vec2(0.0, 2.0),
                    Align2::LEFT_BOTTOM,
                    color,
                    text,
                )
            };

            if let Some(pointer_pos) = self.pointer_hover_pos() {
                if text_rect.contains(pointer_pos) {
                    let tooltip_pos = if below {
                        text_rect.left_bottom() + vec2(2.0, 4.0)
                    } else {
                        text_rect.left_top() + vec2(2.0, -4.0)
                    };

                    painter.error(
                        tooltip_pos,
                        format!("Widget is {} this text.\n\n\
                             ID clashes happens when things like Windows or CollapsingHeaders share names,\n\
                             or when things like Plot and Grid:s aren't given unique id_source:s.\n\n\
                             Sometimes the solution is to use ui.push_id.",
                         if below { "above" } else { "below" })
                    );
                }
            }
        };

        let id_str = id.short_debug_format();

        if prev_rect.min.distance(new_rect.min) < 4.0 {
            show_error(new_rect, format!("Double use of {what} ID {id_str}"));
        } else {
            show_error(prev_rect, format!("First use of {what} ID {id_str}"));
            show_error(new_rect, format!("Second use of {what} ID {id_str}"));
        }
    }

    // ---------------------------------------------------------------------

    /// Use `ui.interact` instead
    #[allow(clippy::too_many_arguments)]
    pub(crate) fn interact(
        &self,
        clip_rect: Rect,
        item_spacing: Vec2,
        layer_id: LayerId,
        id: Id,
        rect: Rect,
        sense: Sense,
        enabled: bool,
    ) -> Response {
        let gap = 0.1; // Just to make sure we don't accidentally hover two things at once (a small eps should be sufficient).

        // Make it easier to click things:
        let interact_rect = rect.expand2(
            (0.5 * item_spacing - Vec2::splat(gap))
                .at_least(Vec2::splat(0.0))
                .at_most(Vec2::splat(5.0)),
        );

        // Respect clip rectangle when interacting
        let interact_rect = clip_rect.intersect(interact_rect);
        let mut hovered = self.rect_contains_pointer(layer_id, interact_rect);

        // This solves the problem of overlapping widgets.
        // Whichever widget is added LAST (=on top) gets the input:
        if interact_rect.is_positive() && sense.interactive() {
            if self.style().debug.show_interactive_widgets {
                Self::layer_painter(self, LayerId::debug()).rect(
                    interact_rect,
                    0.0,
                    Color32::YELLOW.additive().linear_multiply(0.005),
                    Stroke::new(1.0, Color32::YELLOW.additive().linear_multiply(0.05)),
                );
            }
            let mut show_blocking_widget = None;

            self.write(|ctx| {
                ctx.layer_rects_this_frame
                    .entry(layer_id)
                    .or_default()
                    .push((id, interact_rect));

                if hovered {
                    let pointer_pos = ctx
                        .input
                        .get(&ctx.get_viewport_id())
                        .unwrap()
                        .pointer
                        .interact_pos();
                    if let Some(pointer_pos) = pointer_pos {
                        if let Some(rects) = ctx.layer_rects_prev_frame.get(&layer_id) {
                            for &(prev_id, prev_rect) in rects.iter().rev() {
                                if prev_id == id {
                                    break; // there is no other interactive widget covering us at the pointer position.
                                }
                                if prev_rect.contains(pointer_pos) {
                                    // Another interactive widget is covering us at the pointer position,
                                    // so we aren't hovered.

                                    if ctx.memory.options.style.debug.show_blocking_widget {
                                        // Store the rects to use them outside the write() call to
                                        // avoid deadlock
                                        show_blocking_widget = Some((interact_rect, prev_rect));
                                    }

                                    hovered = false;
                                    break;
                                }
                            }
                        }
                    }
                }
            });

            if let Some((interact_rect, prev_rect)) = show_blocking_widget {
                Self::layer_painter(self, LayerId::debug()).debug_rect(
                    interact_rect,
                    Color32::GREEN,
                    "Covered",
                );
                Self::layer_painter(self, LayerId::debug()).debug_rect(
                    prev_rect,
                    Color32::LIGHT_BLUE,
                    "On top",
                );
            }
        }

        self.interact_with_hovered(layer_id, id, rect, sense, enabled, hovered)
    }

    /// You specify if a thing is hovered, and the function gives a [`Response`].
    pub(crate) fn interact_with_hovered(
        &self,
        layer_id: LayerId,
        id: Id,
        rect: Rect,
        sense: Sense,
        enabled: bool,
        hovered: bool,
    ) -> Response {
        let hovered = hovered && enabled; // can't even hover disabled widgets

        let highlighted = self.frame_state(|fs| fs.highlight_this_frame.contains(&id));

        let mut response = Response {
            ctx: self.clone(),
            layer_id,
            id,
            rect,
            sense,
            enabled,
            hovered,
            highlighted,
            clicked: Default::default(),
            double_clicked: Default::default(),
            triple_clicked: Default::default(),
            dragged: false,
            drag_released: false,
            is_pointer_button_down_on: false,
            interact_pointer_pos: None,
            changed: false, // must be set by the widget itself
        };

        if !enabled || !sense.focusable || !layer_id.allow_interaction() {
            // Not interested or allowed input:
            self.memory_mut(|mem| mem.surrender_focus(id));
            return response;
        }

        self.check_for_id_clash(id, rect, "widget");

        #[cfg(feature = "accesskit")]
        if sense.focusable {
            // Make sure anything that can receive focus has an AccessKit node.
            // TODO(mwcampbell): For nodes that are filled from widget info,
            // some information is written to the node twice.
            self.accesskit_node_builder(id, |builder| response.fill_accesskit_node_common(builder));
        }

        let clicked_elsewhere = response.clicked_elsewhere();
        self.write(|ctx| {
            let viewport_id = ctx.get_viewport_id();
            let memory = &mut ctx.memory;

            if sense.focusable {
                memory.interested_in_focus(id);
            }

            let input = ctx.input.get_mut(&viewport_id).unwrap();

            if sense.click
                && memory.has_focus(response.id)
                && (input.key_pressed(Key::Space) || input.key_pressed(Key::Enter))
            {
                // Space/enter works like a primary click for e.g. selected buttons
                response.clicked[PointerButton::Primary as usize] = true;
            }

            #[cfg(feature = "accesskit")]
            {
                if sense.click
                    && input.has_accesskit_action_request(response.id, accesskit::Action::Default)
                {
                    response.clicked[PointerButton::Primary as usize] = true;
                }
            }

            if sense.click || sense.drag {
                memory.interaction.click_interest |= hovered && sense.click;
                memory.interaction.drag_interest |= hovered && sense.drag;

                response.dragged = memory.interaction.drag_id == Some(id);
                response.is_pointer_button_down_on =
                    memory.interaction.click_id == Some(id) || response.dragged;

                for pointer_event in &input.pointer.pointer_events {
                    match pointer_event {
                        PointerEvent::Moved(_) => {}
                        PointerEvent::Pressed { .. } => {
                            if hovered {
                                if sense.click && memory.interaction.click_id.is_none() {
                                    // potential start of a click
                                    memory.interaction.click_id = Some(id);
                                    response.is_pointer_button_down_on = true;
                                }

                                // HACK: windows have low priority on dragging.
                                // This is so that if you drag a slider in a window,
                                // the slider will steal the drag away from the window.
                                // This is needed because we do window interaction first (to prevent frame delay),
                                // and then do content layout.
                                if sense.drag
                                    && (memory.interaction.drag_id.is_none()
                                        || memory.interaction.drag_is_window)
                                {
                                    // potential start of a drag
                                    memory.interaction.drag_id = Some(id);
                                    memory.interaction.drag_is_window = false;
                                    memory.window_interaction = None; // HACK: stop moving windows (if any)
                                    response.is_pointer_button_down_on = true;
                                    response.dragged = true;
                                }
                            }
                        }
                        PointerEvent::Released { click, button } => {
                            response.drag_released = response.dragged;
                            response.dragged = false;

                            if hovered && response.is_pointer_button_down_on {
                                if let Some(click) = click {
                                    let clicked = hovered && response.is_pointer_button_down_on;
                                    response.clicked[*button as usize] = clicked;
                                    response.double_clicked[*button as usize] =
                                        clicked && click.is_double();
                                    response.triple_clicked[*button as usize] =
                                        clicked && click.is_triple();
                                }
                            }
                        }
                    }
                }
            }

            if response.is_pointer_button_down_on {
                response.interact_pointer_pos = input.pointer.interact_pos();
            }

            if input.pointer.any_down() {
                response.hovered &= response.is_pointer_button_down_on; // we don't hover widgets while interacting with *other* widgets
            }

            if memory.has_focus(response.id) && clicked_elsewhere {
                memory.surrender_focus(id);
            }

            if response.dragged() && !memory.has_focus(response.id) {
                // e.g.: remove focus from a widget when you drag something else
                memory.stop_text_input();
            }
        });

        response
    }

    /// Get a full-screen painter for a new or existing layer
    pub fn layer_painter(&self, layer_id: LayerId) -> Painter {
        let screen_rect = self.screen_rect();
        Painter::new(self.clone(), layer_id, screen_rect)
    }

    /// Paint on top of everything else
    pub fn debug_painter(&self) -> Painter {
        Self::layer_painter(self, LayerId::debug())
    }

    /// What operating system are we running on?
    ///
    /// When compiling natively, this is
    /// figured out from the `target_os`.
    ///
    /// For web, this can be figured out from the user-agent,
    /// and is done so by [`eframe`](https://github.com/emilk/egui/tree/master/crates/eframe).
    pub fn os(&self) -> OperatingSystem {
        self.read(|ctx| ctx.os)
    }

    /// Set the operating system we are running on.
    ///
    /// If you are writing wasm-based integration for egui you
    /// may want to set this based on e.g. the user-agent.
    pub fn set_os(&self, os: OperatingSystem) {
        self.write(|ctx| ctx.os = os);
    }

    /// Set the cursor icon.
    ///
    /// Equivalent to:
    /// ```
    /// # let ctx = egui::Context::default();
    /// ctx.output_mut(|o| o.cursor_icon = egui::CursorIcon::PointingHand);
    /// ```
    pub fn set_cursor_icon(&self, cursor_icon: CursorIcon) {
        self.output_mut(|o| o.cursor_icon = cursor_icon);
    }

    /// Format the given shortcut in a human-readable way (e.g. `Ctrl+Shift+X`).
    ///
    /// Can be used to get the text for [`Button::shortcut_text`].
    pub fn format_shortcut(&self, shortcut: &KeyboardShortcut) -> String {
        let os = self.os();

        let is_mac = matches!(os, OperatingSystem::Mac | OperatingSystem::IOS);

        let can_show_symbols = || {
            let ModifierNames {
                alt,
                ctrl,
                shift,
                mac_cmd,
                ..
            } = ModifierNames::SYMBOLS;

            let font_id = TextStyle::Body.resolve(&self.style());
            self.fonts(|f| {
                let mut lock = f.lock();
                let font = lock.fonts.font(&font_id);
                font.has_glyphs(alt)
                    && font.has_glyphs(ctrl)
                    && font.has_glyphs(shift)
                    && font.has_glyphs(mac_cmd)
            })
        };

        if is_mac && can_show_symbols() {
            shortcut.format(&ModifierNames::SYMBOLS, is_mac)
        } else {
            shortcut.format(&ModifierNames::NAMES, is_mac)
        }
    }

    /// The current frame number.
    ///
    /// Starts at zero, and is incremented at the end of [`Self::run`] or by [`Self::end_frame`].
    ///
    /// Between calls to [`Self::run`], this is the frame number of the coming frame.
    pub fn frame_nr(&self) -> u64 {
        self.read(|ctx| ctx.repaint.frame_nr)
    }

    /// Call this if there is need to repaint the UI, i.e. if you are showing an animation.
    ///
    /// If this is called at least once in a frame, then there will be another frame right after this.
    /// Call as many times as you wish, only one repaint will be issued.
    ///
    /// If called from outside the UI thread, the UI thread will wake up and run,
    /// provided the egui integration has set that up via [`Self::set_request_repaint_callback`]
    /// (this will work on `eframe`).
    pub fn request_repaint(&self) {
        // request two frames of repaint, just to cover some corner cases (frame delays):
        self.write(|ctx| ctx.repaint.request_repaint(ctx.get_viewport_id()));
    }

    pub fn request_repaint_viewport(&self, id: ViewportId) {
        self.write(|ctx| ctx.repaint.request_repaint(id));
    }

    /// Request repaint after at most the specified duration elapses.
    ///
    /// The backend can chose to repaint sooner, for instance if some other code called
    /// this method with a lower duration, or if new events arrived.
    ///
    /// The function can be multiple times, but only the *smallest* duration will be considered.
    /// So, if the function is called two times with `1 second` and `2 seconds`, egui will repaint
    /// after `1 second`
    ///
    /// This is primarily useful for applications who would like to save battery by avoiding wasted
    /// redraws when the app is not in focus. But sometimes the GUI of the app might become stale
    /// and outdated if it is not updated for too long.
    ///
    /// Lets say, something like a stop watch widget that displays the time in seconds. You would waste
    /// resources repainting multiple times within the same second (when you have no input),
    /// just calculate the difference of duration between current time and next second change,
    /// and call this function, to make sure that you are displaying the latest updated time, but
    /// not wasting resources on needless repaints within the same second.
    ///
    /// NOTE: only works if called before `Context::end_frame()`. to force egui to update,
    /// use `Context::request_repaint()` instead.
    ///
    /// ### Quirk:
    /// Duration begins at the next frame. lets say for example that its a very inefficient app
    /// and takes 500 milliseconds per frame at 2 fps. The widget / user might want a repaint in
    /// next 500 milliseconds. Now, app takes 1000 ms per frame (1 fps) because the backend event
    /// timeout takes 500 milliseconds AFTER the vsync swap buffer.
    /// So, its not that we are requesting repaint within X duration. We are rather timing out
    /// during app idle time where we are not receiving any new input events.
    pub fn request_repaint_after(&self, duration: std::time::Duration) {
        // Maybe we can check if duration is ZERO, and call self.request_repaint()?
        self.write(|ctx| {
            ctx.repaint
                .request_repaint_after(duration, ctx.get_viewport_id());
        });
    }

    pub fn request_repaint_viewport_after(&self, duration: std::time::Duration, id: ViewportId) {
        self.write(|ctx| ctx.repaint.request_repaint_after(duration, id));
    }

    /// For integrations: this callback will be called when an egui user calls [`Self::request_repaint`].
    ///
    /// This lets you wake up a sleeping UI thread.
    ///
    /// Note that only one callback can be set. Any new call overrides the previous callback.
    pub fn set_request_repaint_callback(
        &self,
        callback: impl Fn(RequestRepaintInfo) + Send + Sync + 'static,
    ) {
        let callback = Box::new(callback);
        self.write(|ctx| ctx.repaint.request_repaint_callback = Some(callback));
    }

    /// Tell `egui` which fonts to use.
    ///
    /// The default `egui` fonts only support latin and cyrillic alphabets,
    /// but you can call this to install additional fonts that support e.g. korean characters.
    ///
    /// The new fonts will become active at the start of the next frame.
    pub fn set_fonts(&self, font_definitions: FontDefinitions) {
        let update_fonts = self.fonts_mut(|fonts| {
            if let Some(current_fonts) = fonts {
                // NOTE: this comparison is expensive since it checks TTF data for equality
                current_fonts.lock().fonts.definitions() != &font_definitions
            } else {
                true
            }
        });

        if update_fonts {
            self.memory_mut(|mem| mem.new_font_definitions = Some(font_definitions));
        }
    }

    /// The [`Style`] used by all subsequent windows, panels etc.
    pub fn style(&self) -> Arc<Style> {
        self.options(|opt| opt.style.clone())
    }

    /// The [`Style`] used by all new windows, panels etc.
    ///
    /// You can also use [`Ui::style_mut`] to change the style of a single [`Ui`].
    ///
    /// Example:
    /// ```
    /// # let mut ctx = egui::Context::default();
    /// let mut style: egui::Style = (*ctx.style()).clone();
    /// style.spacing.item_spacing = egui::vec2(10.0, 20.0);
    /// ctx.set_style(style);
    /// ```
    pub fn set_style(&self, style: impl Into<Arc<Style>>) {
        self.options_mut(|opt| opt.style = style.into());
    }

    /// The [`Visuals`] used by all subsequent windows, panels etc.
    ///
    /// You can also use [`Ui::visuals_mut`] to change the visuals of a single [`Ui`].
    ///
    /// Example:
    /// ```
    /// # let mut ctx = egui::Context::default();
    /// ctx.set_visuals(egui::Visuals::light()); // Switch to light mode
    /// ```
    pub fn set_visuals(&self, visuals: crate::Visuals) {
        self.options_mut(|opt| std::sync::Arc::make_mut(&mut opt.style).visuals = visuals);
    }

    /// The number of physical pixels for each logical point.
    #[inline(always)]
    pub fn pixels_per_point(&self) -> f32 {
        self.input(|i| i.pixels_per_point())
    }

    /// Set the number of physical pixels for each logical point.
    /// Will become active at the start of the next frame.
    ///
    /// Note that this may be overwritten by input from the integration via [`RawInput::pixels_per_point`].
    /// For instance, when using `eframe` on web, the browsers native zoom level will always be used.
    pub fn set_pixels_per_point(&self, pixels_per_point: f32) {
        if pixels_per_point != self.pixels_per_point() {
            self.request_repaint();
            self.memory_mut(|mem| mem.new_pixels_per_point = Some(pixels_per_point));
        }
    }

    /// Useful for pixel-perfect rendering
    pub(crate) fn round_to_pixel(&self, point: f32) -> f32 {
        let pixels_per_point = self.pixels_per_point();
        (point * pixels_per_point).round() / pixels_per_point
    }

    /// Useful for pixel-perfect rendering
    pub(crate) fn round_pos_to_pixels(&self, pos: Pos2) -> Pos2 {
        pos2(self.round_to_pixel(pos.x), self.round_to_pixel(pos.y))
    }

    /// Useful for pixel-perfect rendering
    pub(crate) fn round_vec_to_pixels(&self, vec: Vec2) -> Vec2 {
        vec2(self.round_to_pixel(vec.x), self.round_to_pixel(vec.y))
    }

    /// Useful for pixel-perfect rendering
    pub(crate) fn round_rect_to_pixels(&self, rect: Rect) -> Rect {
        Rect {
            min: self.round_pos_to_pixels(rect.min),
            max: self.round_pos_to_pixels(rect.max),
        }
    }

    /// Allocate a texture.
    ///
    /// In order to display an image you must convert it to a texture using this function.
    ///
    /// Make sure to only call this once for each image, i.e. NOT in your main GUI code.
    ///
    /// The given name can be useful for later debugging, and will be visible if you call [`Self::texture_ui`].
    ///
    /// For how to load an image, see [`ImageData`] and [`ColorImage::from_rgba_unmultiplied`].
    ///
    /// ```
    /// struct MyImage {
    ///     texture: Option<egui::TextureHandle>,
    /// }
    ///
    /// impl MyImage {
    ///     fn ui(&mut self, ui: &mut egui::Ui) {
    ///         let texture: &egui::TextureHandle = self.texture.get_or_insert_with(|| {
    ///             // Load the texture only once.
    ///             ui.ctx().load_texture(
    ///                 "my-image",
    ///                 egui::ColorImage::example(),
    ///                 Default::default()
    ///             )
    ///         });
    ///
    ///         // Show the image:
    ///         ui.image(texture, texture.size_vec2());
    ///     }
    /// }
    /// ```
    ///
    /// Se also [`crate::ImageData`], [`crate::Ui::image`] and [`crate::ImageButton`].
    pub fn load_texture(
        &self,
        name: impl Into<String>,
        image: impl Into<ImageData>,
        options: TextureOptions,
    ) -> TextureHandle {
        let name = name.into();
        let image = image.into();
        let max_texture_side = self.input(|i| i.max_texture_side);
        crate::egui_assert!(
            image.width() <= max_texture_side && image.height() <= max_texture_side,
            "Texture {:?} has size {}x{}, but the maximum texture side is {}",
            name,
            image.width(),
            image.height(),
            max_texture_side
        );
        let tex_mngr = self.tex_manager();
        let tex_id = tex_mngr.write().alloc(name, image, options);
        TextureHandle::new(tex_mngr, tex_id)
    }

    /// Low-level texture manager.
    ///
    /// In general it is easier to use [`Self::load_texture`] and [`TextureHandle`].
    ///
    /// You can show stats about the allocated textures using [`Self::texture_ui`].
    pub fn tex_manager(&self) -> Arc<RwLock<epaint::textures::TextureManager>> {
        self.read(|ctx| ctx.tex_manager.0.clone())
    }

    // ---------------------------------------------------------------------

    /// Constrain the position of a window/area so it fits within the provided boundary.
    ///
    /// If area is `None`, will constrain to [`Self::available_rect`].
    pub(crate) fn constrain_window_rect_to_area(&self, window: Rect, area: Option<Rect>) -> Rect {
        let mut area = area.unwrap_or_else(|| self.available_rect());

        if window.width() > area.width() {
            // Allow overlapping side bars.
            // This is important for small screens, e.g. mobiles running the web demo.
            let screen_rect = self.screen_rect();
            (area.min.x, area.max.x) = (screen_rect.min.x, screen_rect.max.x);
        }
        if window.height() > area.height() {
            // Allow overlapping top/bottom bars:
            let screen_rect = self.screen_rect();
            (area.min.y, area.max.y) = (screen_rect.min.y, screen_rect.max.y);
        }

        let mut pos = window.min;

        // Constrain to screen, unless window is too large to fit:
        let margin_x = (window.width() - area.width()).at_least(0.0);
        let margin_y = (window.height() - area.height()).at_least(0.0);

        pos.x = pos.x.at_most(area.right() + margin_x - window.width()); // move left if needed
        pos.x = pos.x.at_least(area.left() - margin_x); // move right if needed
        pos.y = pos.y.at_most(area.bottom() + margin_y - window.height()); // move right if needed
        pos.y = pos.y.at_least(area.top() - margin_y); // move down if needed

        pos = self.round_pos_to_pixels(pos);

        Rect::from_min_size(pos, window.size())
    }
}

impl Context {
    /// Call at the end of each frame.
    #[must_use]
    pub fn end_frame(&self) -> FullOutput {
<<<<<<< HEAD
        let mut viewports: Vec<ViewportId> = self.write(|ctx| {
            ctx.layer_rects_prev_viewports.insert(
                ctx.get_viewport_id(),
                std::mem::take(&mut ctx.layer_rects_this_frame),
            );
            ctx.viewports
                .iter()
                .map(|(_, (_, id, _, _, _))| *id)
                .collect()
        });
        viewports.push(ViewportId::MAIN);

=======
        crate::profile_function!();
>>>>>>> 9e86bb8d
        if self.input(|i| i.wants_repaint()) {
            self.request_repaint();
        }

        let textures_delta = self.write(|ctx| {
            ctx.memory.end_frame(
                ctx.input.get(&ctx.get_viewport_id()).unwrap(),
                &viewports,
                &ctx.frame_state
                    .entry(ctx.get_viewport_id())
                    .or_default()
                    .used_ids,
            );

            let font_image_delta = ctx.fonts.as_ref().unwrap().font_image_delta();
            if let Some(font_image_delta) = font_image_delta {
                ctx.tex_manager
                    .0
                    .write()
                    .set(TextureId::default(), font_image_delta);
            }

            ctx.tex_manager.0.write().take_delta()
        });

        #[cfg_attr(not(feature = "accesskit"), allow(unused_mut))]
        let mut platform_output: PlatformOutput = self.output_mut(|o| std::mem::take(o));

        #[cfg(feature = "accesskit")]
        {
            crate::profile_scope!("accesskit");
            let state = self.frame_state_mut(|fs| fs.accesskit_state.take());
            if let Some(state) = state {
                let has_focus = self.input(|i| i.raw.focused);
                let root_id = crate::accesskit_root_id().accesskit_id();
                let nodes = self.write(|ctx| {
                    state
                        .node_builders
                        .into_iter()
                        .map(|(id, builder)| {
                            (
                                id.accesskit_id(),
                                builder.build(&mut ctx.accesskit_node_classes),
                            )
                        })
                        .collect()
                });
                platform_output.accesskit_update = Some(accesskit::TreeUpdate {
                    nodes,
                    tree: Some(accesskit::Tree::new(root_id)),
                    focus: has_focus.then(|| {
                        let focus_id = self.memory(|mem| mem.interaction.focus.id);
                        focus_id.map_or(root_id, |id| id.accesskit_id())
                    }),
                });
            }
        }

        // Context Cleanup
        self.write(|ctx| {
            ctx.input.retain(|id, _| viewports.contains(id));
            ctx.layer_rects_prev_viewports
                .retain(|id, _| viewports.contains(id));
            ctx.layer_rects_this_viewports
                .retain(|id, _| viewports.contains(id));
            ctx.output.retain(|id, _| viewports.contains(id));
            ctx.frame_state.retain(|id, _| viewports.contains(id));
            ctx.graphics.retain(|id, _| viewports.contains(id));
            ctx.memory
                .new_pixels_per_viewport
                .retain(|id, _| viewports.contains(id));
        });

        let repaint_after =
            self.write(|ctx| ctx.repaint.end_frame(ctx.get_viewport_id(), &viewports));
        let shapes = self.drain_paint_lists();

        // This is used for,
        // If there are no viewport that contains the current viewpor that viewport needs to be destroyed!
        let avalibile_viewports = self.read(|ctx| {
            let mut avalibile_viewports = vec![ViewportId::MAIN];
            for (_, id, _, _, _) in ctx.viewports.values() {
                avalibile_viewports.push(*id);
            }
            avalibile_viewports
        });

        let mut viewports = Vec::new();
        self.write(|ctx| {
            let viewport_id = ctx.get_viewport_id();
            ctx.viewports
                .retain(|_, (builder, id, parent, used, render)| {
                    let out = *used;

                    if viewport_id == *parent {
                        *used = false;
                    }

                    viewports.push((*id, *parent, builder.clone(), render.clone()));
                    (out || viewport_id != *parent) && avalibile_viewports.contains(parent)
                });
        });

        // This is used to resume the last frame!
        let is_last = self.write(|ctx| {
            ctx.frame_stack.pop();
            ctx.frame_stack.is_empty()
        });
        if !is_last {
            let viewport_id = self.get_viewport_id();
            self.write(|ctx| {
                ctx.layer_rects_prev_frame =
                    ctx.layer_rects_prev_viewports.remove(&viewport_id).unwrap();
                ctx.layer_rects_this_frame =
                    ctx.layer_rects_this_viewports.remove(&viewport_id).unwrap();
                ctx.memory.resume_frame(viewport_id);
            });
        }
        FullOutput {
            platform_output,
            repaint_after,
            textures_delta,
            shapes,
            viewports,
            viewport_commands: self.write(|ctx| std::mem::take(&mut ctx.viewport_commands)),
        }
    }

    fn drain_paint_lists(&self) -> Vec<ClippedShape> {
<<<<<<< HEAD
        self.write(|ctx| {
            ctx.graphics
                .entry(ctx.get_viewport_id())
                .or_default()
                .drain(ctx.memory.areas.order())
                .collect()
        })
=======
        crate::profile_function!();
        self.write(|ctx| ctx.graphics.drain(ctx.memory.areas.order()).collect())
>>>>>>> 9e86bb8d
    }

    /// Tessellate the given shapes into triangle meshes.
    pub fn tessellate(&self, shapes: Vec<ClippedShape>) -> Vec<ClippedPrimitive> {
        crate::profile_function!();
        // A tempting optimization is to reuse the tessellation from last frame if the
        // shapes are the same, but just comparing the shapes takes about 50% of the time
        // it takes to tessellate them, so it is not a worth optimization.

        // here we expect that we are the only user of context, since frame is ended
        self.write(|ctx| {
            let pixels_per_point = ctx
                .input
                .entry(ctx.get_viewport_id())
                .or_default()
                .pixels_per_point();
            let tessellation_options = ctx.memory.options.tessellation_options;
            let texture_atlas = ctx
                .fonts
                .as_ref()
                .expect("tessellate called before first call to Context::run()")
                .texture_atlas();
            let (font_tex_size, prepared_discs) = {
                let atlas = texture_atlas.lock();
                (atlas.size(), atlas.prepared_discs())
            };

            let paint_stats = PaintStats::from_shapes(&shapes);
            let clipped_primitives = {
                crate::profile_scope!("tessellator::tessellate_shapes");
                tessellator::tessellate_shapes(
                    pixels_per_point,
                    tessellation_options,
                    font_tex_size,
                    prepared_discs,
                    shapes,
                )
            };
            ctx.paint_stats = paint_stats.with_clipped_primitives(&clipped_primitives);
            clipped_primitives
        })
    }

    // ---------------------------------------------------------------------

    /// Position and size of the egui area.
    pub fn screen_rect(&self) -> Rect {
        self.input(|i| i.screen_rect())
    }

    pub fn viewport_inner_pos(&self) -> Pos2 {
        self.input(|i| i.inner_pos)
    }

    pub fn viewport_outer_pos(&self) -> Pos2 {
        self.input(|i| i.outer_pos)
    }

    pub fn viewport_inner_size(&self) -> Pos2 {
        self.input(|i| i.inner_size)
    }

    pub fn viewport_outer_size(&self) -> Pos2 {
        self.input(|i| i.outer_size)
    }

    /// How much space is still available after panels has been added.
    ///
    /// This is the "background" area, what egui doesn't cover with panels (but may cover with windows).
    /// This is also the area to which windows are constrained.
    pub fn available_rect(&self) -> Rect {
        self.frame_state(|s| s.available_rect())
    }

    /// How much space is used by panels and windows.
    pub fn used_rect(&self) -> Rect {
        self.read(|ctx| {
            let mut used = ctx
                .frame_state
                .get(&ctx.get_viewport_id())
                .unwrap()
                .used_by_panels;
            for window in ctx.memory.areas.visible_windows() {
                used = used.union(window.rect());
            }
            used
        })
    }

    /// How much space is used by panels and windows.
    ///
    /// You can shrink your egui area to this size and still fit all egui components.
    pub fn used_size(&self) -> Vec2 {
        self.used_rect().max - Pos2::ZERO
    }

    // ---------------------------------------------------------------------

    /// Is the pointer (mouse/touch) over any egui area?
    pub fn is_pointer_over_area(&self) -> bool {
        let pointer_pos = self.input(|i| i.pointer.interact_pos());
        if let Some(pointer_pos) = pointer_pos {
            if let Some(layer) = self.layer_id_at(pointer_pos) {
                if layer.order == Order::Background {
                    !self.frame_state(|state| state.unused_rect.contains(pointer_pos))
                } else {
                    true
                }
            } else {
                false
            }
        } else {
            false
        }
    }

    /// True if egui is currently interested in the pointer (mouse or touch).
    ///
    /// Could be the pointer is hovering over a [`Window`] or the user is dragging a widget.
    /// If `false`, the pointer is outside of any egui area and so
    /// you may be interested in what it is doing (e.g. controlling your game).
    /// Returns `false` if a drag started outside of egui and then moved over an egui area.
    pub fn wants_pointer_input(&self) -> bool {
        self.is_using_pointer()
            || (self.is_pointer_over_area() && !self.input(|i| i.pointer.any_down()))
    }

    /// Is egui currently using the pointer position (e.g. dragging a slider)?
    ///
    /// NOTE: this will return `false` if the pointer is just hovering over an egui area.
    pub fn is_using_pointer(&self) -> bool {
        self.memory(|m| m.interaction.is_using_pointer())
    }

    /// If `true`, egui is currently listening on text input (e.g. typing text in a [`TextEdit`]).
    pub fn wants_keyboard_input(&self) -> bool {
        self.memory(|m| m.interaction.focus.focused().is_some())
    }

    /// Highlight this widget, to make it look like it is hovered, even if it isn't.
    ///
    /// The highlight takes on frame to take effect if you call this after the widget has been fully rendered.
    ///
    /// See also [`Response::highlight`].
    pub fn highlight_widget(&self, id: Id) {
        self.frame_state_mut(|fs| fs.highlight_next_frame.insert(id));
    }

    /// Is an egui context menu open?
    pub fn is_context_menu_open(&self) -> bool {
        self.data(|d| {
            d.get_temp::<crate::menu::BarState>(menu::CONTEXT_MENU_ID_STR.into())
                .map_or(false, |state| state.has_root())
        })
    }
}

// Ergonomic methods to forward some calls often used in 'if let' without holding the borrow
impl Context {
    /// Latest reported pointer position.
    ///
    /// When tapping a touch screen, this will be `None`.
    #[inline(always)]
    pub fn pointer_latest_pos(&self) -> Option<Pos2> {
        self.input(|i| i.pointer.latest_pos())
    }

    /// If it is a good idea to show a tooltip, where is pointer?
    #[inline(always)]
    pub fn pointer_hover_pos(&self) -> Option<Pos2> {
        self.input(|i| i.pointer.hover_pos())
    }

    /// If you detect a click or drag and wants to know where it happened, use this.
    ///
    /// Latest position of the mouse, but ignoring any [`Event::PointerGone`]
    /// if there were interactions this frame.
    /// When tapping a touch screen, this will be the location of the touch.
    #[inline(always)]
    pub fn pointer_interact_pos(&self) -> Option<Pos2> {
        self.input(|i| i.pointer.interact_pos())
    }

    /// Calls [`InputState::multi_touch`].
    pub fn multi_touch(&self) -> Option<MultiTouchInfo> {
        self.input(|i| i.multi_touch())
    }
}

impl Context {
    /// Move all the graphics at the given layer.
    ///
    /// Can be used to implement drag-and-drop (see relevant demo).
    pub fn translate_layer(&self, layer_id: LayerId, delta: Vec2) {
        if delta != Vec2::ZERO {
            self.graphics_mut(|g| g.list(layer_id).translate(delta));
        }
    }

    /// Top-most layer at the given position.
    pub fn layer_id_at(&self, pos: Pos2) -> Option<LayerId> {
        self.memory(|mem| {
            mem.layer_id_at(pos, mem.options.style.interaction.resize_grab_radius_side)
        })
    }

    /// Moves the given area to the top in its [`Order`].
    ///
    /// [`Area`]:s and [`Window`]:s also do this automatically when being clicked on or interacted with.
    pub fn move_to_top(&self, layer_id: LayerId) {
        self.memory_mut(|mem| mem.areas.move_to_top(layer_id));
    }

    pub(crate) fn rect_contains_pointer(&self, layer_id: LayerId, rect: Rect) -> bool {
        rect.is_positive() && {
            let pointer_pos = self.input(|i| i.pointer.interact_pos());
            if let Some(pointer_pos) = pointer_pos {
                rect.contains(pointer_pos) && self.layer_id_at(pointer_pos) == Some(layer_id)
            } else {
                false
            }
        }
    }

    // ---------------------------------------------------------------------

    /// Whether or not to debug widget layout on hover.
    pub fn debug_on_hover(&self) -> bool {
        self.options(|opt| opt.style.debug.debug_on_hover)
    }

    /// Turn on/off whether or not to debug widget layout on hover.
    pub fn set_debug_on_hover(&self, debug_on_hover: bool) {
        let mut style = self.options(|opt| (*opt.style).clone());
        style.debug.debug_on_hover = debug_on_hover;
        self.set_style(style);
    }
}

/// ## Animation
impl Context {
    /// Returns a value in the range [0, 1], to indicate "how on" this thing is.
    ///
    /// The first time called it will return `if value { 1.0 } else { 0.0 }`
    /// Calling this with `value = true` will always yield a number larger than zero, quickly going towards one.
    /// Calling this with `value = false` will always yield a number less than one, quickly going towards zero.
    ///
    /// The function will call [`Self::request_repaint()`] when appropriate.
    ///
    /// The animation time is taken from [`Style::animation_time`].
    pub fn animate_bool(&self, id: Id, value: bool) -> f32 {
        let animation_time = self.style().animation_time;
        self.animate_bool_with_time(id, value, animation_time)
    }

    /// Like [`Self::animate_bool`] but allows you to control the animation time.
    pub fn animate_bool_with_time(&self, id: Id, target_value: bool, animation_time: f32) -> f32 {
        let animated_value = self.write(|ctx| {
            ctx.animation_manager.animate_bool(
                ctx.input.get(&ctx.get_viewport_id()).unwrap(),
                animation_time,
                id,
                target_value,
            )
        });
        let animation_in_progress = 0.0 < animated_value && animated_value < 1.0;
        if animation_in_progress {
            self.request_repaint();
        }
        animated_value
    }

    /// Smoothly animate an `f32` value.
    ///
    /// At the first call the value is written to memory.
    /// When it is called with a new value, it linearly interpolates to it in the given time.
    pub fn animate_value_with_time(&self, id: Id, target_value: f32, animation_time: f32) -> f32 {
        let animated_value = self.write(|ctx| {
            ctx.animation_manager.animate_value(
                ctx.input.get(&ctx.get_viewport_id()).unwrap(),
                animation_time,
                id,
                target_value,
            )
        });
        let animation_in_progress = animated_value != target_value;
        if animation_in_progress {
            self.request_repaint();
        }

        animated_value
    }

    /// Clear memory of any animations.
    pub fn clear_animations(&self) {
        self.write(|ctx| ctx.animation_manager = Default::default());
    }
}

impl Context {
    pub fn settings_ui(&self, ui: &mut Ui) {
        use crate::containers::*;

        CollapsingHeader::new("🎑 Style")
            .default_open(true)
            .show(ui, |ui| {
                self.style_ui(ui);
            });

        CollapsingHeader::new("✒ Painting")
            .default_open(true)
            .show(ui, |ui| {
                let prev_tessellation_options = self.tessellation_options(|o| *o);
                let mut tessellation_options = prev_tessellation_options;
                tessellation_options.ui(ui);
                ui.vertical_centered(|ui| reset_button(ui, &mut tessellation_options));
                if tessellation_options != prev_tessellation_options {
                    self.tessellation_options_mut(move |o| *o = tessellation_options);
                }
            });
    }

    pub fn inspection_ui(&self, ui: &mut Ui) {
        use crate::containers::*;
        crate::trace!(ui);

        ui.label(format!("Is using pointer: {}", self.is_using_pointer()))
            .on_hover_text(
                "Is egui currently using the pointer actively (e.g. dragging a slider)?",
            );
        ui.label(format!("Wants pointer input: {}", self.wants_pointer_input()))
            .on_hover_text("Is egui currently interested in the location of the pointer (either because it is in use, or because it is hovering over a window).");
        ui.label(format!(
            "Wants keyboard input: {}",
            self.wants_keyboard_input()
        ))
        .on_hover_text("Is egui currently listening for text input?");
        ui.label(format!(
            "Keyboard focus widget: {}",
            self.memory(|m| m.interaction.focus.focused())
                .as_ref()
                .map(Id::short_debug_format)
                .unwrap_or_default()
        ))
        .on_hover_text("Is egui currently listening for text input?");

        let pointer_pos = self
            .pointer_hover_pos()
            .map_or_else(String::new, |pos| format!("{pos:?}"));
        ui.label(format!("Pointer pos: {pointer_pos}"));

        let top_layer = self
            .pointer_hover_pos()
            .and_then(|pos| self.layer_id_at(pos))
            .map_or_else(String::new, |layer| layer.short_debug_format());
        ui.label(format!("Top layer under mouse: {top_layer}"));

        ui.add_space(16.0);

        ui.label(format!(
            "There are {} text galleys in the layout cache",
            self.fonts(|f| f.num_galleys_in_cache())
        ))
        .on_hover_text("This is approximately the number of text strings on screen");
        ui.add_space(16.0);

        CollapsingHeader::new("📥 Input")
            .default_open(false)
            .show(ui, |ui| {
                let input = ui.input(|i| i.clone());
                input.ui(ui);
            });

        CollapsingHeader::new("📊 Paint stats")
            .default_open(false)
            .show(ui, |ui| {
                let paint_stats = self.read(|ctx| ctx.paint_stats);
                paint_stats.ui(ui);
            });

        CollapsingHeader::new("🖼 Textures")
            .default_open(false)
            .show(ui, |ui| {
                self.texture_ui(ui);
            });

        CollapsingHeader::new("🔠 Font texture")
            .default_open(false)
            .show(ui, |ui| {
                let font_image_size = self.fonts(|f| f.font_image_size());
                crate::introspection::font_texture_ui(ui, font_image_size);
            });
    }

    /// Show stats about the allocated textures.
    pub fn texture_ui(&self, ui: &mut crate::Ui) {
        let tex_mngr = self.tex_manager();
        let tex_mngr = tex_mngr.read();

        let mut textures: Vec<_> = tex_mngr.allocated().collect();
        textures.sort_by_key(|(id, _)| *id);

        let mut bytes = 0;
        for (_, tex) in &textures {
            bytes += tex.bytes_used();
        }

        ui.label(format!(
            "{} allocated texture(s), using {:.1} MB",
            textures.len(),
            bytes as f64 * 1e-6
        ));
        let max_preview_size = vec2(48.0, 32.0);

        ui.group(|ui| {
            ScrollArea::vertical()
                .max_height(300.0)
                .auto_shrink([false, true])
                .show(ui, |ui| {
                    ui.style_mut().override_text_style = Some(TextStyle::Monospace);
                    Grid::new("textures")
                        .striped(true)
                        .num_columns(4)
                        .spacing(vec2(16.0, 2.0))
                        .min_row_height(max_preview_size.y)
                        .show(ui, |ui| {
                            for (&texture_id, meta) in textures {
                                let [w, h] = meta.size;

                                let mut size = vec2(w as f32, h as f32);
                                size *= (max_preview_size.x / size.x).min(1.0);
                                size *= (max_preview_size.y / size.y).min(1.0);
                                ui.image(texture_id, size).on_hover_ui(|ui| {
                                    // show larger on hover
                                    let max_size = 0.5 * ui.ctx().screen_rect().size();
                                    let mut size = vec2(w as f32, h as f32);
                                    size *= max_size.x / size.x.max(max_size.x);
                                    size *= max_size.y / size.y.max(max_size.y);
                                    ui.image(texture_id, size);
                                });

                                ui.label(format!("{w} x {h}"));
                                ui.label(format!("{:.3} MB", meta.bytes_used() as f64 * 1e-6));
                                ui.label(format!("{:?}", meta.name));
                                ui.end_row();
                            }
                        });
                });
        });
    }

    pub fn memory_ui(&self, ui: &mut crate::Ui) {
        if ui
            .button("Reset all")
            .on_hover_text("Reset all egui state")
            .clicked()
        {
            self.memory_mut(|mem| *mem = Default::default());
        }

        let (num_state, num_serialized) = self.data(|d| (d.len(), d.count_serialized()));
        ui.label(format!(
            "{num_state} widget states stored (of which {num_serialized} are serialized)."
        ));

        ui.horizontal(|ui| {
            ui.label(format!(
                "{} areas (panels, windows, popups, …)",
                self.memory(|mem| mem.areas.count())
            ));
            if ui.button("Reset").clicked() {
                self.memory_mut(|mem| mem.areas = Default::default());
            }
        });
        ui.indent("areas", |ui| {
            ui.label("Visible areas, ordered back to front.");
            ui.label("Hover to highlight");
            let layers_ids: Vec<LayerId> = self.memory(|mem| mem.areas.order().to_vec());
            for layer_id in layers_ids {
                let area = self.memory(|mem| mem.areas.get(layer_id.id).copied());
                if let Some(area) = area {
                    let is_visible = self.memory(|mem| mem.areas.is_visible(&layer_id));
                    if !is_visible {
                        continue;
                    }
                    let text = format!("{} - {:?}", layer_id.short_debug_format(), area.rect(),);
                    // TODO(emilk): `Sense::hover_highlight()`
                    if ui
                        .add(Label::new(RichText::new(text).monospace()).sense(Sense::click()))
                        .hovered
                        && is_visible
                    {
                        ui.ctx()
                            .debug_painter()
                            .debug_rect(area.rect(), Color32::RED, "");
                    }
                }
            }
        });

        ui.horizontal(|ui| {
            ui.label(format!(
                "{} collapsing headers",
                self.data(|d| d.count::<containers::collapsing_header::InnerState>())
            ));
            if ui.button("Reset").clicked() {
                self.data_mut(|d| d.remove_by_type::<containers::collapsing_header::InnerState>());
            }
        });

        ui.horizontal(|ui| {
            ui.label(format!(
                "{} menu bars",
                self.data(|d| d.count::<menu::BarState>())
            ));
            if ui.button("Reset").clicked() {
                self.data_mut(|d| d.remove_by_type::<menu::BarState>());
            }
        });

        ui.horizontal(|ui| {
            ui.label(format!(
                "{} scroll areas",
                self.data(|d| d.count::<scroll_area::State>())
            ));
            if ui.button("Reset").clicked() {
                self.data_mut(|d| d.remove_by_type::<scroll_area::State>());
            }
        });

        ui.horizontal(|ui| {
            ui.label(format!(
                "{} resize areas",
                self.data(|d| d.count::<resize::State>())
            ));
            if ui.button("Reset").clicked() {
                self.data_mut(|d| d.remove_by_type::<resize::State>());
            }
        });

        ui.shrink_width_to_current(); // don't let the text below grow this window wider
        ui.label("NOTE: the position of this window cannot be reset from within itself.");

        ui.collapsing("Interaction", |ui| {
            let interaction = self.memory(|mem| mem.interaction.clone());
            interaction.ui(ui);
        });
    }
}

impl Context {
    pub fn style_ui(&self, ui: &mut Ui) {
        let mut style: Style = (*self.style()).clone();
        style.ui(ui);
        self.set_style(style);
    }
}

/// ## Accessibility
impl Context {
    /// Call the provided function with the given ID pushed on the stack of
    /// parent IDs for accessibility purposes. If the `accesskit` feature
    /// is disabled or if AccessKit support is not active for this frame,
    /// the function is still called, but with no other effect.
    ///
    /// No locks are held while the given closure is called.
    pub fn with_accessibility_parent(&self, _id: Id, f: impl FnOnce()) {
        // TODO(emilk): this isn't thread-safe - another thread can call this function between the push/pop calls
        #[cfg(feature = "accesskit")]
        self.frame_state_mut(|fs| {
            if let Some(state) = fs.accesskit_state.as_mut() {
                state.parent_stack.push(_id);
            }
        });

        f();

        #[cfg(feature = "accesskit")]
        self.frame_state_mut(|fs| {
            if let Some(state) = fs.accesskit_state.as_mut() {
                assert_eq!(state.parent_stack.pop(), Some(_id));
            }
        });
    }

    /// If AccessKit support is active for the current frame, get or create
    /// a node builder with the specified ID and return a mutable reference to it.
    /// For newly created nodes, the parent is the node with the ID at the top
    /// of the stack managed by [`Context::with_accessibility_parent`].
    ///
    /// The `Context` lock is held while the given closure is called!
    ///
    /// Returns `None` if acesskit is off.
    // TODO: consider making both RO and RW versions
    #[cfg(feature = "accesskit")]
    pub fn accesskit_node_builder<R>(
        &self,
        id: Id,
        writer: impl FnOnce(&mut accesskit::NodeBuilder) -> R,
    ) -> Option<R> {
        self.write(|ctx| {
            ctx.frame_state
                .entry(ctx.get_viewport_id())
                .or_default()
                .accesskit_state
                .is_some()
                .then(|| ctx.accesskit_node_builder(id))
                .map(writer)
        })
    }

    /// Enable generation of AccessKit tree updates in all future frames.
    ///
    /// If it's practical for the egui integration to immediately run the egui
    /// application when it is either initializing the AccessKit adapter or
    /// being called by the AccessKit adapter to provide the initial tree update,
    /// then it should do so, to provide a complete AccessKit tree to the adapter
    /// immediately. Otherwise, it should enqueue a repaint and use the
    /// placeholder tree update from [`Context::accesskit_placeholder_tree_update`]
    /// in the meantime.
    #[cfg(feature = "accesskit")]
    pub fn enable_accesskit(&self) {
        self.write(|ctx| ctx.is_accesskit_enabled = true);
    }

    /// Return a tree update that the egui integration should provide to the
    /// AccessKit adapter if it cannot immediately run the egui application
    /// to get a full tree update after running [`Context::enable_accesskit`].
    #[cfg(feature = "accesskit")]
    pub fn accesskit_placeholder_tree_update(&self) -> accesskit::TreeUpdate {
        use accesskit::{NodeBuilder, Role, Tree, TreeUpdate};

        let root_id = crate::accesskit_root_id().accesskit_id();
        self.write(|ctx| TreeUpdate {
            nodes: vec![(
                root_id,
                NodeBuilder::new(Role::Window).build(&mut ctx.accesskit_node_classes),
            )],
            tree: Some(Tree::new(root_id)),
            focus: None,
        })
    }
}

/// ## Viewports
impl Context {
    /// Return the `ViewportId` of the current viewport
    /// In the case of this viewport is the main viewport will be `ViewportId::MAIN`
    pub fn get_viewport_id(&self) -> ViewportId {
        self.read(|ctx| ctx.get_viewport_id())
    }

    /// Return the `ViewportId` of his parent
    /// In the case of this viewport is the main viewport will be `ViewportId::MAIN`
    pub fn get_parent_viewport_id(&self) -> ViewportId {
        self.read(|ctx| ctx.get_parent_viewport_id())
    }

    pub fn get_viewport_id_by_id(&self, id: impl Into<Id>) -> Option<ViewportId> {
        self.read(|ctx| ctx.viewports.get(&id.into()).map(|v| v.1))
    }

    pub fn get_viewport_parent_id_by_id(&self, id: impl Into<Id>) -> Option<ViewportId> {
        self.read(|ctx| ctx.viewports.get(&id.into()).map(|v| v.1))
    }

    /// This should only be used by the backend!
    ///
    /// When a viewport sync is created will be rendered by this function
    ///
    /// Look in `crates/eframe/native/run.rs` and search for ``set_render_sync_callback`` to see for what is used!
    pub fn set_render_sync_callback(
        &self,
        callback: impl for<'a> Fn(ViewportBuilder, ViewportId, ViewportId, Box<dyn FnOnce(&Context) + 'a>)
            + Send
            + Sync
            + 'static,
    ) {
        let callback = Box::new(callback);
        self.write(|ctx| ctx.render_sync = Some(Arc::new(callback)));
    }

    /// If this is true no other native windows will be created
    pub fn force_embedding(&self) -> bool {
        self.read(|ctx| ctx.force_embedding)
    }

    /// If this is true no other native windows, will not be created for a ```egui::Window``` or Viewport
    /// You will always be able to set to false
    pub fn set_force_embedding(&self, value: bool) {
        self.write(|ctx| ctx.force_embedding = value || !ctx.is_desktop);
    }

    /// With this you can send a command to a viewport
    pub fn viewport_command(&self, command: ViewportCommand) {
        self.viewport_command_for(self.get_viewport_id(), command);
    }

    pub fn viewport_command_for(&self, id: ViewportId, command: ViewportCommand) {
        self.write(|ctx| ctx.viewport_commands.push((id, command)));
    }

    /// This will be a native window if is possible!
    /// You will need to wrap your viewport state in an ```Arc<RwLock<T>>``` or ```Arc<Mutex<T>>```!
    /// When this is called again with the same title in `ViewportBuilder` the render function for that viewport will be updated!
    /// * `render`: will be called when the viewport receives a event or is requested to be rendered
    ///
    /// If this is no more called that viewport will be destroyed!
    ///
    /// If you use a ```egui::CentralPanel``` you need to check if the viewport is a new window like: ```ctx.get_viewport_id() != ViewportId::MAIN```
    /// If the viewport id is ```ViewportId::MAIN``` you should create ```egui::Area``` then inside the area ```egui::Frame::popup(ctx.style())```
    pub fn create_viewport(
        &self,
        viewport_builder: ViewportBuilder,
        render: impl Fn(&Context) + Send + Sync + 'static,
    ) {
        if !self.force_embedding() {
            self.write(|ctx| {
                let viewport_id = ctx.get_viewport_id();
                if let Some(window) = ctx.viewports.get_mut(&viewport_builder.id) {
                    window.0 = viewport_builder;
                    window.2 = viewport_id;
                    window.3 = true;
                    window.4 = Some(Arc::new(Box::new(render)));
                } else {
                    let id = ViewportId(ctx.viewport_counter + 1);
                    ctx.viewport_counter += 1;
                    ctx.viewports.insert(
                        viewport_builder.id,
                        (
                            viewport_builder,
                            id,
                            viewport_id,
                            true,
                            Some(Arc::new(Box::new(render))),
                        ),
                    );
                }
            });
        } else {
            render(self);
        }
    }

    /// This can only be called in the main thread, you can use ```Context::create_viewport_async```
    /// When this is called the current viewport will be paused
    /// This will render in a native window if he can!
    /// When this finishes then the last viewport will continue drawing
    /// This is bad for performance but easy to use!
    ///
    /// For better performance use `Context::create_viewport`
    pub fn create_viewport_sync<T>(
        &self,
        viewport_builder: ViewportBuilder,
        func: impl FnOnce(&Context) -> T,
    ) -> T {
        if !self.force_embedding() {
            let mut viewport_id = ViewportId::MAIN;
            let mut parent_viewport_id = ViewportId::MAIN;
            let render_sync = self.write(|ctx| {
                viewport_id = ctx.get_viewport_id();
                if let Some(window) = ctx.viewports.get_mut(&viewport_builder.id) {
                    window.0 = viewport_builder.clone();
                    window.2 = viewport_id;
                    window.3 = true;
                    window.4 = None;
                    viewport_id = window.1;
                    parent_viewport_id = window.2;
                } else {
                    let id = ViewportId(ctx.viewport_counter + 1);
                    ctx.viewport_counter += 1;
                    ctx.viewports.insert(
                        viewport_builder.id,
                        (viewport_builder.clone(), id, viewport_id, true, None),
                    );
                    viewport_id = id;
                    parent_viewport_id = ctx.get_viewport_id();
                }

                ctx.render_sync.clone()
            });
            let mut out = None;
            {
                let out = &mut out;
                render_sync.unwrap()(
                    viewport_builder,
                    viewport_id,
                    parent_viewport_id,
                    Box::new(move |context| *out = Some(func(context))),
                );
            }

            out.expect("egui backend is implemented incorrectly! Context::set_render_sync_callback")
        } else {
            func(self)
        }
    }
}

#[test]
fn context_impl_send_sync() {
    fn assert_send_sync<T: Send + Sync>() {}
    assert_send_sync::<Context>();
}<|MERGE_RESOLUTION|>--- conflicted
+++ resolved
@@ -347,16 +347,11 @@
 
     /// Load fonts unless already loaded.
     fn update_fonts_mut(&mut self) {
-<<<<<<< HEAD
+        crate::profile_function!();
+
         let input = self.input.entry(self.get_viewport_id()).or_default();
         let pixels_per_point = input.pixels_per_point();
         let max_texture_side = input.max_texture_side;
-=======
-        crate::profile_function!();
-
-        let pixels_per_point = self.input.pixels_per_point();
-        let max_texture_side = self.input.max_texture_side;
->>>>>>> 9e86bb8d
 
         if let Some(font_definitions) = self.memory.new_font_definitions.take() {
             crate::profile_scope!("Fonts::new");
@@ -538,7 +533,6 @@
     /// // handle full_output
     /// ```
     #[must_use]
-<<<<<<< HEAD
     pub fn run(
         &self,
         new_input: RawInput,
@@ -546,12 +540,9 @@
         parent_viewport_id: ViewportId,
         run_ui: impl FnOnce(&Context),
     ) -> FullOutput {
+        crate::profile_function!();
+
         self.begin_frame(new_input, viewport_id, parent_viewport_id);
-=======
-    pub fn run(&self, new_input: RawInput, run_ui: impl FnOnce(&Context)) -> FullOutput {
-        crate::profile_function!();
-        self.begin_frame(new_input);
->>>>>>> 9e86bb8d
         run_ui(self);
         self.end_frame()
     }
@@ -573,13 +564,14 @@
     /// let full_output = ctx.end_frame();
     /// // handle full_output
     /// ```
-<<<<<<< HEAD
     pub fn begin_frame(
         &self,
         new_input: RawInput,
         viewport_id: ViewportId,
         parent_viewport_id: ViewportId,
     ) {
+        crate::profile_function!();
+
         self.write(|ctx| ctx.begin_frame_mut(new_input, viewport_id, parent_viewport_id));
     }
 
@@ -590,11 +582,6 @@
             ctx.force_embedding = !desktop;
         });
         context
-=======
-    pub fn begin_frame(&self, new_input: RawInput) {
-        crate::profile_function!();
-        self.write(|ctx| ctx.begin_frame_mut(new_input));
->>>>>>> 9e86bb8d
     }
 }
 
@@ -1450,7 +1437,8 @@
     /// Call at the end of each frame.
     #[must_use]
     pub fn end_frame(&self) -> FullOutput {
-<<<<<<< HEAD
+        crate::profile_function!();
+
         let mut viewports: Vec<ViewportId> = self.write(|ctx| {
             ctx.layer_rects_prev_viewports.insert(
                 ctx.get_viewport_id(),
@@ -1463,9 +1451,6 @@
         });
         viewports.push(ViewportId::MAIN);
 
-=======
-        crate::profile_function!();
->>>>>>> 9e86bb8d
         if self.input(|i| i.wants_repaint()) {
             self.request_repaint();
         }
@@ -1595,7 +1580,7 @@
     }
 
     fn drain_paint_lists(&self) -> Vec<ClippedShape> {
-<<<<<<< HEAD
+        crate::profile_function!();
         self.write(|ctx| {
             ctx.graphics
                 .entry(ctx.get_viewport_id())
@@ -1603,15 +1588,12 @@
                 .drain(ctx.memory.areas.order())
                 .collect()
         })
-=======
-        crate::profile_function!();
-        self.write(|ctx| ctx.graphics.drain(ctx.memory.areas.order()).collect())
->>>>>>> 9e86bb8d
     }
 
     /// Tessellate the given shapes into triangle meshes.
     pub fn tessellate(&self, shapes: Vec<ClippedShape>) -> Vec<ClippedPrimitive> {
         crate::profile_function!();
+
         // A tempting optimization is to reuse the tessellation from last frame if the
         // shapes are the same, but just comparing the shapes takes about 50% of the time
         // it takes to tessellate them, so it is not a worth optimization.
