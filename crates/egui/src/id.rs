--- conflicted
+++ resolved
@@ -35,14 +35,10 @@
     ///
     /// The null [`Id`] is still a valid id to use in all circumstances,
     /// though obviously it will lead to a lot of collisions if you do use it!
-<<<<<<< HEAD
-    pub const fn null() -> Self {
-=======
     pub const NULL: Self = Self(0);
 
     #[deprecated = "Use Id::NULL"]
     pub fn null() -> Self {
->>>>>>> cd466914
         Self(0)
     }
 
