--- conflicted
+++ resolved
@@ -2,42 +2,8 @@
 
 use crate::WidgetText;
 
-<<<<<<< HEAD
-impl SelectableLabel {
-    pub fn new(selected: bool, text: impl Into<WidgetText>) -> Self {
-        Self {
-            selected,
-            text: text.into(),
-        }
-    }
-}
-
-impl Widget for SelectableLabel {
-    fn ui(self, ui: &mut Ui) -> Response {
-        let Self { selected, text } = self;
-
-        let button_padding = ui.spacing().button_padding;
-        let total_extra = button_padding + button_padding;
-
-        let wrap_width = ui.available_width() - total_extra.x;
-        let galley = text.into_galley(ui, None, wrap_width, TextStyle::Button);
-
-        let mut desired_size = total_extra + galley.size();
-        desired_size.y = desired_size.y.at_least(ui.spacing().interact_size.y);
-        let (rect, response) =
-            ui.allocate_at_least(desired_size, Sense::click(), galley.desired_size());
-        response.widget_info(|| {
-            WidgetInfo::selected(
-                WidgetType::SelectableLabel,
-                ui.is_enabled(),
-                selected,
-                galley.text(),
-            )
-        });
-=======
 #[deprecated = "Use `Button::selectable()` instead"]
 pub struct SelectableLabel {}
->>>>>>> fdcaff84
 
 impl SelectableLabel {
     #[deprecated = "Use `Button::selectable()` instead"]
