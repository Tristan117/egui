--- conflicted
+++ resolved
@@ -89,11 +89,7 @@
 
         SizedAtom {
             size,
-<<<<<<< HEAD
-            preferred_size: preferred.at_least(size),
-=======
             intrinsic_size: intrinsic.at_least(self.size.unwrap_or_default()),
->>>>>>> fdcaff84
             grow: self.grow,
             kind,
         }
