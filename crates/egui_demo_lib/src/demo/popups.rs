--- conflicted
+++ resolved
@@ -41,107 +41,6 @@
                 }
                 let _ = ui.button("Item");
                 ui.menu_button("Recursive", |ui| self.nested_menus(ui));
-            });
-            ui.menu_button("SubMenu", |ui| {
-                if ui.button("Open…").clicked() {
-                    ui.close();
-                }
-                let _ = ui.button("Item");
-            });
-            let _ = ui.button("Item");
-            if ui.button("Open…").clicked() {
-                ui.close();
-            }
-        });
-        ui.menu_image_text_button(
-            include_image!("../../data/icon.png"),
-            "I have an icon!",
-            |ui| {
-                let _ = ui.button("Item1");
-                let _ = ui.button("Item2");
-                let _ = ui.button("Item3");
-                let _ = ui.button("Item4");
-                if ui.button("Open…").clicked() {
-                    ui.close();
-                }
-            },
-        );
-        let _ = ui.button("Very long text for this item that should be wrapped");
-        SubMenuButton::new("Always CloseOnClickOutside")
-            .config(MenuConfig::new().close_behavior(PopupCloseBehavior::CloseOnClickOutside))
-            .ui(ui, |ui| {
-                ui.checkbox(&mut self.checked, "Checkbox");
-
-                // Customized color SubMenuButton
-                let is_bright = self.color.intensity() > 0.5;
-                let text_color = if is_bright {
-                    egui::Color32::BLACK
-                } else {
-                    egui::Color32::WHITE
-                };
-                let mut color_button =
-                    SubMenuButton::new(RichText::new("Background").color(text_color));
-                color_button.button = color_button.button.fill(self.color);
-                color_button.button = color_button
-                    .button
-                    .right_text(RichText::new(SubMenuButton::RIGHT_ARROW).color(text_color));
-                color_button.ui(ui, |ui| {
-                    ui.spacing_mut().slider_width = 200.0;
-                    color_picker_color32(ui, &mut self.color, Alpha::Opaque);
-                });
-
-                if ui.button("Open…").clicked() {
-                    ui.close();
-                }
-            });
-    }
-}
-
-impl Default for PopupsDemo {
-    fn default() -> Self {
-        Self {
-            align4: RectAlign::default(),
-            gap: 4.0,
-            close_behavior: PopupCloseBehavior::CloseOnClick,
-            popup_open: false,
-            checked: false,
-            color: egui::Color32::RED,
-        }
-    }
-}
-
-impl crate::Demo for PopupsDemo {
-    fn name(&self) -> &'static str {
-        "\u{2755} Popups"
-    }
-
-    fn show(&mut self, ctx: &egui::Context, open: &mut bool) {
-        egui::Window::new(self.name())
-            .open(open)
-            .resizable(false)
-            .default_width(250.0)
-            .constrain(false)
-            .show(ctx, |ui| {
-                use crate::View as _;
-                self.ui(ui);
-            });
-    }
-}
-
-<<<<<<< HEAD
-fn nested_menus(ui: &mut egui::Ui, checked: &mut bool) {
-    ui.set_max_width(200.0); // To make sure we wrap long text
-
-    if ui.button("Open…").clicked() {
-        ui.close();
-    }
-    ui.menu_button("Popups can have submenus", |ui| {
-        ui.menu_button("SubMenu", |ui| {
-            if ui.button("Open…").clicked() {
-                ui.close();
-            }
-            let _ = ui.button("Item");
-            ui.menu_button("Recursive", |ui| nested_menus(ui, checked));
 
             // if ui.button(if *checked { "short" } else { "Very long text for this item that should be wrapped" }).clicked() {
             //     *checked = !*checked;
@@ -183,15 +82,64 @@
     SubMenuButton::new("Always CloseOnClickOutside")
         .config(MenuConfig::new().close_behavior(PopupCloseBehavior::CloseOnClickOutside))
         .ui(ui, |ui| {
-            ui.checkbox(checked, "Checkbox");
-            if ui.button("Open…").clicked() {
-                ui.close();
-            }
-        });
+            ui.checkbox(&mut self.checked, "Checkbox");
+
+                // Customized color SubMenuButton
+                let is_bright = self.color.intensity() > 0.5;
+                let text_color = if is_bright {
+                    egui::Color32::BLACK
+                } else {
+                    egui::Color32::WHITE
+                };
+                let mut color_button =
+                    SubMenuButton::new(RichText::new("Background").color(text_color));
+                color_button.button = color_button.button.fill(self.color);
+                color_button.button = color_button
+                    .button
+                    .right_text(RichText::new(SubMenuButton::RIGHT_ARROW).color(text_color));
+                color_button.ui(ui, |ui| {
+                    ui.spacing_mut().slider_width = 200.0;
+                    color_picker_color32(ui, &mut self.color, Alpha::Opaque);
+                });
+
+                if ui.button("Open…").clicked() {
+                    ui.close();
+                }
+            });
+    }
 }
 
-=======
->>>>>>> cd3ac65c
+impl Default for PopupsDemo {
+    fn default() -> Self {
+        Self {
+            align4: RectAlign::default(),
+            gap: 4.0,
+            close_behavior: PopupCloseBehavior::CloseOnClick,
+            popup_open: false,
+            checked: false,
+            color: egui::Color32::RED,
+        }
+    }
+}
+
+impl crate::Demo for PopupsDemo {
+    fn name(&self) -> &'static str {
+        "\u{2755} Popups"
+    }
+
+    fn show(&mut self, ctx: &egui::Context, open: &mut bool) {
+        egui::Window::new(self.name())
+            .open(open)
+            .resizable(false)
+            .default_width(250.0)
+            .constrain(false)
+            .show(ctx, |ui| {
+                use crate::View as _;
+                self.ui(ui);
+            });
+    }
+}
+
 impl crate::View for PopupsDemo {
     fn ui(&mut self, ui: &mut egui::Ui) {
         let response = Frame::group(ui.style())
