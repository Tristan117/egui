--- conflicted
+++ resolved
@@ -34,7 +34,6 @@
 }
 
 impl eframe::App for MyApp {
-<<<<<<< HEAD
     fn update(
         &mut self,
         ctx: &egui::Context,
@@ -45,15 +44,13 @@
             render(ctx);
             return;
         }
-=======
-    fn update(&mut self, ctx: &egui::Context, _frame: &mut eframe::Frame) {
+
         let Self {
             image,
             rounding,
             tint,
         } = self;
 
->>>>>>> 2c7c5982
         egui::CentralPanel::default().show(ctx, |ui| {
             ui.heading("This is an image:");
             image.show(ui);
